/**
 * Copyright (C) 2002-2021  The FreeCol Team
 * <p>
 * This file is part of FreeCol.
 * <p>
 * FreeCol is free software: you can redistribute it and/or modify
 * it under the terms of the GNU General Public License as published by
 * the Free Software Foundation, either version 2 of the License, or
 * (at your option) any later version.
 * <p>
 * FreeCol is distributed in the hope that it will be useful,
 * but WITHOUT ANY WARRANTY; without even the implied warranty of
 * MERCHANTABILITY or FITNESS FOR A PARTICULAR PURPOSE.  See the
 * GNU General Public License for more details.
 * <p>
 * You should have received a copy of the GNU General Public License
 * along with FreeCol.  If not, see <http://www.gnu.org/licenses/>.
 */

package net.sf.freecol.server.control;

import java.util.ArrayList;
import java.util.HashMap;
import java.util.List;

import net.sf.freecol.common.model.*;
import net.sf.freecol.common.model.CombatModel.CombatEffectType;
import net.sf.freecol.common.model.FoundingFather.FoundingFatherType;
import net.sf.freecol.common.model.Modifier.ModifierType;
import net.sf.freecol.common.model.Player.PlayerType;
import net.sf.freecol.common.model.Tension.Level;

import static net.sf.freecol.common.util.CollectionUtils.*;

import net.sf.freecol.server.ServerTestHelper;
import net.sf.freecol.server.model.ServerBuilding;
import net.sf.freecol.server.model.ServerColony;
import net.sf.freecol.server.model.ServerIndianSettlement;
import net.sf.freecol.server.model.ServerPlayer;
import net.sf.freecol.server.model.ServerUnit;
import net.sf.freecol.util.test.FreeColTestCase;
import net.sf.freecol.util.test.FreeColTestUtils;


public class InGameControllerTest extends FreeColTestCase {

    private static BuildingType carpenterHouse
            = spec().getBuildingType("model.building.carpenterHouse");
    private static BuildingType press
            = spec().getBuildingType("model.building.printingPress");
    private static final BuildingType schoolHouseType
            = spec().getBuildingType("model.building.schoolhouse");
    private static final BuildingType stockadeType
            = spec().getBuildingType("model.building.stockade");

    private static final GoodsType bellsType
            = spec().getGoodsType("model.goods.bells");
    private static final GoodsType cottonType
            = spec().getGoodsType("model.goods.cotton");
    private static final GoodsType foodType
            = spec().getPrimaryFoodType();
    private static final GoodsType grainType
            = spec().getGoodsType("model.goods.grain");
    private static final GoodsType hammersType
            = spec().getGoodsType("model.goods.hammers");
    private static final GoodsType horsesType
            = spec().getGoodsType("model.goods.horses");
    private static final GoodsType lumberType
            = spec().getGoodsType("model.goods.lumber");
    private static final GoodsType musketsType
<<<<<<< HEAD
            = spec().getGoodsType("model.goods.muskets");
=======
        = spec().getGoodsType("model.goods.muskets");
    private static final GoodsType ammunitionType
    	= spec().getGoodsType("model.goods.ammunition");
>>>>>>> 86a04245
    private static final GoodsType toolsType
            = spec().getGoodsType("model.goods.tools");

    private static final Role scoutRole
            = spec().getRole("model.role.scout");
    private static final Role soldierRole
            = spec().getRole("model.role.soldier");
    private static final Role dragoonRole
<<<<<<< HEAD
            = spec().getRole("model.role.dragoon");
=======
        = spec().getRole("model.role.dragoon");
    private static final Role dragoonNoAmmoRole
    	= spec().getRole("model.role.dragoonNoAmmo");
>>>>>>> 86a04245
    private static final Role pioneerRole
            = spec().getRole("model.role.pioneer");
    private static final Role missionaryRole
            = spec().getRole("model.role.missionary");
    private static final Role infantryRole
            = spec().getRole("model.role.infantry");
    private static final Role cavalryRole
            = spec().getRole("model.role.cavalry");
    private static final Role armedBraveRole
            = spec().getRole("model.role.armedBrave");
    private static final Role mountedBraveRole
            = spec().getRole("model.role.mountedBrave");
    private static final Role nativeDragoonRole
            = spec().getRole("model.role.nativeDragoon");

    private static final TileImprovementType clear
            = spec().getTileImprovementType("model.improvement.clearForest");
    private static final TileImprovementType plow
            = spec().getTileImprovementType("model.improvement.plow");
    private static final TileImprovementType road
            = spec().getTileImprovementType("model.improvement.road");

    private static final TileType arctic
            = spec().getTileType("model.tile.arctic");
    private static final TileType desert
            = spec().getTileType("model.tile.desert");
    private static final TileType desertForest
            = spec().getTileType("model.tile.scrubForest");
    private static final TileType grassland
            = spec().getTileType("model.tile.grassland");
    private static final TileType grasslandForest
            = spec().getTileType("model.tile.coniferForest");
    private static final TileType hills
            = spec().getTileType("model.tile.hills");
    private static final TileType marsh
            = spec().getTileType("model.tile.marsh");
    private static final TileType marshForest
            = spec().getTileType("model.tile.wetlandForest");
    private static final TileType mountains
            = spec().getTileType("model.tile.mountains");
    private static final TileType ocean
            = spec().getTileType("model.tile.ocean");
    private static final TileType plains
            = spec().getTileType("model.tile.plains");
    private static final TileType plainsForest
            = spec().getTileType("model.tile.mixedForest");
    private static final TileType prairie
            = spec().getTileType("model.tile.prairie");
    private static final TileType prairieForest
            = spec().getTileType("model.tile.broadleafForest");
    private static final TileType savannah
            = spec().getTileType("model.tile.savannah");
    private static final TileType savannahForest
            = spec().getTileType("model.tile.tropicalForest");
    private static final TileType swamp
            = spec().getTileType("model.tile.swamp");
    private static final TileType swampForest
            = spec().getTileType("model.tile.rainForest");
    private static final TileType tundra
            = spec().getTileType("model.tile.tundra");
    private static final TileType tundraForest
            = spec().getTileType("model.tile.borealForest");

    private static final UnitType braveType
            = spec().getUnitType("model.unit.brave");
    private static final UnitType colonistType
            = spec().getUnitType("model.unit.freeColonist");
    private static final UnitType farmerType
            = spec().getUnitType("model.unit.expertFarmer");
    private static final UnitType colonialType
            = spec().getUnitType("model.unit.colonialRegular");
    private static final UnitType veteranType
            = spec().getUnitType("model.unit.veteranSoldier");
    private static final UnitType pettyCriminalType
            = spec().getUnitType("model.unit.pettyCriminal");
    private static final UnitType indenturedServantType
            = spec().getUnitType("model.unit.indenturedServant");
    private static final UnitType kingsRegularType
            = spec().getUnitType("model.unit.kingsRegular");
    private static final UnitType indianConvertType
            = spec().getUnitType("model.unit.indianConvert");
    private static final UnitType hardyPioneerType
            = spec().getUnitType("model.unit.hardyPioneer");
    private static final UnitType statesmanType
            = spec().getUnitType("model.unit.elderStatesman");
    private static final UnitType wagonTrainType
            = spec().getUnitType("model.unit.wagonTrain");
    private static final UnitType caravelType
            = spec().getUnitType("model.unit.caravel");
    private static final UnitType galleonType
            = spec().getUnitType("model.unit.galleon");
    private static final UnitType privateerType
            = spec().getUnitType("model.unit.privateer");
    private static final UnitType missionaryType
            = spec().getUnitType("model.unit.jesuitMissionary");
    private static final UnitType artilleryType
            = spec().getUnitType("model.unit.artillery");
    private static final UnitType damagedArtilleryType
            = spec().getUnitType("model.unit.damagedArtillery");
    private static final UnitType treasureTrainType
            = spec().getUnitType("model.unit.treasureTrain");

    private SimpleCombatModel combatModel = new SimpleCombatModel();


    @Override
    public void tearDown() throws Exception {
        ServerTestHelper.stopServerGame();
        super.tearDown();
    }

    public void testDeclarationOfWarFromPeace() {
        final Game game = ServerTestHelper.startServerGame(getTestMap());
        final InGameController igc = ServerTestHelper.getInGameController();

        // Setup
        ServerPlayer dutch = getServerPlayer(game, "model.nation.dutch");
        ServerPlayer french = getServerPlayer(game, "model.nation.french");
        int initialTensionValue = 500;
        dutch.setStance(french, Stance.PEACE);
        french.setStance(dutch, Stance.PEACE);
        dutch.setTension(french, new Tension(initialTensionValue));
        french.setTension(dutch, new Tension(initialTensionValue));

        // Verify initial conditions
        int initialDutchTension = dutch.getTension(french).getValue();
        int initialFrenchTension = french.getTension(dutch).getValue();
        assertEquals("The Dutch must be at peace with the French",
                Stance.PEACE, dutch.getStance(french));
        assertEquals("The French must be at peace with the Dutch",
                Stance.PEACE, french.getStance(dutch));
        assertEquals("Wrong initial dutch tension",
                initialTensionValue, initialDutchTension);
        assertEquals("Wrong initial french tension",
                initialTensionValue, initialFrenchTension);

        // French declare war
        igc.changeStance(french, Stance.WAR, dutch, true);

        // Verify stance
        assertTrue("The Dutch should be at war with the French",
                dutch.getStance(french) == Stance.WAR);
        assertTrue("The French should be at war with the Dutch",
                french.getStance(dutch) == Stance.WAR);

        // Verify tension
        int currDutchTension = dutch.getTension(french).getValue();
        int currFrenchTension = french.getTension(dutch).getValue();
        int expectedDutchTension = Math.min(Tension.TENSION_MAX,
                initialDutchTension + Tension.WAR_MODIFIER);
        int expectedFrenchTension = Math.min(Tension.TENSION_MAX,
                initialFrenchTension + Tension.WAR_MODIFIER);
        assertEquals("Wrong dutch tension",
                expectedDutchTension, currDutchTension);
        assertEquals("Wrong french tension",
                expectedFrenchTension, currFrenchTension);
    }

    public void testCreateMission() {
        final Game game = ServerTestHelper.startServerGame(getTestMap());
        final InGameController igc = ServerTestHelper.getInGameController();

        ServerPlayer dutch = getServerPlayer(game, "model.nation.dutch");
        ServerPlayer french = getServerPlayer(game, "model.nation.french");
        FreeColTestCase.IndianSettlementBuilder builder
                = new FreeColTestCase.IndianSettlementBuilder(game);
        ServerIndianSettlement camp = (ServerIndianSettlement) builder.build();
        camp.setContacted(dutch);
        camp.setContacted(french);
        Tile tile = camp.getTile().getNeighbourOrNull(Direction.N);
        ServerUnit dutchJesuit = new ServerUnit(game, tile, dutch, missionaryType);
        dutch.exploreForUnit(dutchJesuit);
        ServerUnit frenchJesuit = new ServerUnit(game, tile, french, missionaryType);
        french.exploreForUnit(frenchJesuit);

        // Set Dutch tension to HATEFUL
        Tension tension = new Tension(Level.HATEFUL.getLimit());
        camp.setAlarm(dutch, tension);
        assertEquals("Wrong camp alarm", tension, camp.getAlarm(dutch));

        // Mission establishment should fail for the Dutch
        igc.establishMission(dutch, dutchJesuit, camp);
        assertTrue("Dutch Jesuit should be dead",
                dutchJesuit.isDisposed());
        assertTrue("Indian settlement should not have a mission",
                !camp.hasMissionary());

        // But succeed for the French
        igc.establishMission(french, frenchJesuit, camp);
        assertTrue("French Jesuit should not be dead",
                !frenchJesuit.isDisposed());
        assertTrue("Indian settlement should have a mission",
                camp.hasMissionary());
    }

    public void testDumpGoods() {
        final Game game = ServerTestHelper.startServerGame(getTestMap(ocean));
        final Map map = game.getMap();
        final InGameController igc = ServerTestHelper.getInGameController();

        ServerPlayer dutch = getServerPlayer(game, "model.nation.dutch");
        Tile tile = map.getTile(1, 1);
        Unit privateer = new ServerUnit(game, tile, dutch, privateerType);
        assertEquals("Privateer should not carry anything",
                0, privateer.getGoodsSpaceTaken());
        privateer.addGoods(cottonType, 75);
        assertEquals("Privateer should carry cotton", 75,
                privateer.getGoodsCount(cottonType));

        // Unloading more than present should fail
        igc.unloadGoods(dutch, cottonType, 100, privateer);
        assertEquals(75, privateer.getGoodsCount(cottonType));

        // Unloading otherwise should succeed
        igc.unloadGoods(dutch, cottonType, 25, privateer);
        assertEquals(50, privateer.getGoodsCount(cottonType));

        Europe europe = dutch.getEurope();
        privateer.setLocation(europe);
        dutch.getMarket().setArrears(cottonType, 1); // boycott in effect
        int gold = dutch.getGold();
        igc.unloadGoods(dutch, cottonType, 50, privateer);
        assertEquals("Privateer in Europe should no longer carry cotton", 0,
                privateer.getGoodsCount(cottonType));
        assertEquals("No payment for boycotted goods", gold,
                dutch.getGold());
    }


    public void testCashInTreasure() {
        final Game game = ServerTestHelper.startServerGame(getCoastTestMap(plains, true));
        final Map map = game.getMap();
        final InGameController igc = ServerTestHelper.getInGameController();

        ServerPlayer dutch = getServerPlayer(game, "model.nation.dutch");
        Tile tile = map.getTile(10, 4);
        Unit ship = new ServerUnit(game, tile, dutch, galleonType);
        Unit treasure = new ServerUnit(game, tile, dutch, treasureTrainType);
        assertTrue("Treasure train can carry treasure",
                treasure.canCarryTreasure());
        treasure.setTreasureAmount(100);
        assertFalse("Can not cash in treasure from a tile",
                treasure.canCashInTreasureTrain());
        treasure.setLocation(ship);
        assertFalse("Can not cash in treasure from a ship",
                treasure.canCashInTreasureTrain());

        // Succeed in Europe
        ship.setLocation(dutch.getEurope());
        assertTrue("Can cash in treasure in Europe",
                treasure.canCashInTreasureTrain());
        int fee = treasure.getTransportFee();
        assertEquals("Cash in transport fee is zero in Europe",
                0, fee);
        int oldGold = dutch.getGold();
        igc.cashInTreasureTrain(dutch, treasure);
        assertEquals("Cash in increases gold by the treasure amount",
                100, dutch.getGold() - oldGold);

        // Fail from a port while galleon exists, then succeed
        treasure = new ServerUnit(game, tile, dutch, treasureTrainType);
        treasure.setTreasureAmount(100);
        Colony port = getStandardColony(1, 9, 4);
        assertFalse("Standard colony is not landlocked",
                port.isLandLocked());
        assertTrue("Standard colony is connected to Europe",
                port.isConnectedPort());
        treasure.setLocation(port.getTile());
        assertFalse("Can not cash in treasure from a port (galleon exists)",
                treasure.canCashInTreasureTrain());
        dutch.removeUnit(ship);
        assertTrue("Can cash in treasure from a port (galleon gone)",
                treasure.canCashInTreasureTrain());

        // Fail from a landlocked colony
        Colony inland = getStandardColony(1, 7, 7);
        assertTrue("Inland colony is landlocked",
                inland.isLandLocked());
        assertFalse("Inland colony is not connected to Europe",
                inland.isConnectedPort());
        treasure.setLocation(inland.getTile());
        assertFalse("Can not cash in treasure from inland colony",
                treasure.canCashInTreasureTrain());

        // Fail from a colony with a port but no connection to Europe
        map.getTile(5, 5).setType(spec().getTileType("model.tile.lake"));
        Colony lake = getStandardColony(1, 4, 5);
        assertFalse("Lake colony is not landlocked",
                lake.isLandLocked());
        assertFalse("Lake colony is not connected to Europe",
                lake.isConnectedPort());
        treasure.setLocation(lake.getTile());
        assertFalse("Can not cash in treasure from lake colony",
                treasure.canCashInTreasureTrain());
    }

    public void testEmbark() {
        final Game game = ServerTestHelper.startServerGame(getCoastTestMap(plains));
        final Map map = game.getMap();
        final InGameController igc = ServerTestHelper.getInGameController();

        ServerPlayer dutch = getServerPlayer(game, "model.nation.dutch");
        Tile landTile = map.getTile(9, 9);
        Tile seaTile = map.getTile(10, 9);
        ServerUnit colonist = new ServerUnit(game, landTile, dutch, colonistType);
        ServerUnit galleon = new ServerUnit(game, seaTile, dutch, galleonType);
        ServerUnit caravel = new ServerUnit(game, seaTile, dutch, caravelType);
        caravel.getType().setSpaceTaken(2);
        ServerUnit wagon = new ServerUnit(game, landTile, dutch, wagonTrainType);

        // Can not put ship on carrier
        igc.embarkUnit(dutch, caravel, galleon);
        assertTrue("Caravel can not be put on galleon",
                caravel.getLocation() == seaTile);

        // Can not put wagon on galleon at its normal size
        wagon.getType().setSpaceTaken(12);
        igc.embarkUnit(dutch, wagon, galleon);
        assertTrue("Large wagon can not be put on galleon",
                wagon.getLocation() == landTile);

        // but we can if it is made smaller
        wagon.getType().setSpaceTaken(2);
        igc.embarkUnit(dutch, wagon, galleon);
        assertTrue("Wagon should now fit on galleon",
                wagon.getLocation() == galleon);
        assertEquals("Embarked wagon should be in SENTRY state",
                Unit.UnitState.SENTRY, wagon.getState());

        // Can put colonist on carrier
        igc.embarkUnit(dutch, colonist, caravel);
        assertTrue("Colonist should embark on caravel",
                colonist.getLocation() == caravel);
        assertEquals("Embarked colonist should be in SENTRY state",
                Unit.UnitState.SENTRY, colonist.getState());
    }

    public void testClearSpecialty() {
        final Game game = ServerTestHelper.startServerGame(getTestMap());
        final Map map = game.getMap();
        final InGameController igc = ServerTestHelper.getInGameController();

        ServerPlayer dutch = getServerPlayer(game, "model.nation.dutch");
        Unit unit = new ServerUnit(game, map.getTile(5, 8), dutch,
                hardyPioneerType);
        assertTrue("Unit should be a hardy pioneer",
                unit.getType() == hardyPioneerType);

        // Basic function
        igc.clearSpeciality(dutch, unit);
        assertTrue("Unit should be cleared of its specialty",
                unit.getType() != hardyPioneerType);

        // Can not clear speciality while teaching
        Colony colony = getStandardColony();
        Building school = new ServerBuilding(game, colony, schoolHouseType);
        colony.addBuilding(school);

        Unit teacher = new ServerUnit(game, map.getTile(5, 8), dutch,
                hardyPioneerType);
        assertEquals("Unit should be a hardy pioneer",
                hardyPioneerType, teacher.getType());

        boolean selection = FreeColTestUtils.setStudentSelection(false);
        teacher.setLocation(school);
        assertNotNull("Teacher should have student", teacher.getStudent());

        igc.clearSpeciality(dutch, teacher);
        assertEquals("Teacher specialty cannot be cleared",
                hardyPioneerType, teacher.getType());

        FreeColTestUtils.setStudentSelection(selection);
    }

    public void testAtackedNavalUnitIsDamaged() {
        final Game game = ServerTestHelper.startServerGame(getTestMap(ocean));
        final Map map = game.getMap();
        final InGameController igc = ServerTestHelper.getInGameController();
        ServerPlayer dutch = getServerPlayer(game, "model.nation.dutch");
        ServerPlayer french = getServerPlayer(game, "model.nation.french");
        igc.changeStance(french, Stance.WAR, dutch, true);
        assertEquals("Dutch should be at war with french",
                dutch.getStance(french), Stance.WAR);
        assertEquals("French should be at war with dutch",
                french.getStance(dutch), Stance.WAR);

        Tile tile1 = map.getTile(5, 8);
        tile1.setExplored(dutch, true);
        tile1.setExplored(french, true);
        Tile tile2 = map.getTile(4, 8);
        tile2.setExplored(dutch, true);
        tile2.setExplored(french, true);
        Tile tile3 = map.getTile(6, 8);
        tile3.setExplored(dutch, true);
        tile3.setExplored(french, true);
        Unit galleon = new ServerUnit(game, tile1, dutch, galleonType);
        Unit privateer = new ServerUnit(game, tile2, french, privateerType);
        assertEquals("Galleon should be empty", 0,
                galleon.getGoodsSpaceTaken());
        Goods cargo = new Goods(game, galleon, musketsType, 100);
        galleon.add(cargo);
        assertEquals("Galleon should be loaded", 1,
                galleon.getGoodsSpaceTaken());
        assertFalse("Galleon should not be repairing",
                galleon.isDamagedAndUnderForcedRepair());
        galleon.setDestination(tile3);
        assertEquals("Wrong destination for Galleon",
                tile3, galleon.getDestination());
        galleon.getTile().setHighSeasCount(5);
        assertEquals("Galleon repair location is Europe",
                dutch.getEurope(), galleon.getRepairLocation());
        igc.changeCaptureShipOdds(0.0); // set probability of capturing to 100%
        // Privateer should win, loot and damage the galleon
        List<CombatEffectType> crs
                = fakeAttackResult(CombatEffectType.WIN, privateer, galleon);
        checkCombat("Privateer v galleon", crs,
                CombatEffectType.WIN, CombatEffectType.LOOT_SHIP, CombatEffectType.DAMAGE_SHIP_ATTACK);
        igc.combat(dutch, privateer, galleon, crs);

        assertTrue("Galleon should be in Europe repairing",
                galleon.isDamagedAndUnderForcedRepair());
        assertEquals("Galleon should be empty", 0,
                galleon.getGoodsSpaceTaken());
        assertNull("Galleon should no longer have a destination",
                galleon.getDestination());
    }

    public void testAttackedNavalUnitIsCaptured() {
        final Game game = ServerTestHelper.startServerGame(getTestMap(ocean));
        final Map map = game.getMap();
        final InGameController igc = ServerTestHelper.getInGameController();
        ServerPlayer dutch = getServerPlayer(game, "model.nation.dutch");
        ServerPlayer french = getServerPlayer(game, "model.nation.french");
        igc.changeStance(french, Stance.WAR, dutch, true);
        assertEquals("Dutch should be at war with french",
                dutch.getStance(french), Stance.WAR);
        assertEquals("French should be at war with dutch",
                french.getStance(dutch), Stance.WAR);

        Tile tile1 = map.getTile(5, 8);
        tile1.setExplored(dutch, true);
        tile1.setExplored(french, true);
        Tile tile2 = map.getTile(4, 8);
        tile2.setExplored(dutch, true);
        tile2.setExplored(french, true);
        Tile tile3 = map.getTile(6, 8);
        tile3.setExplored(dutch, true);
        tile3.setExplored(french, true);
        Unit galleon = new ServerUnit(game, tile1, dutch, galleonType);
        Unit privateer = new ServerUnit(game, tile2, french, privateerType);
        assertFalse("Galleon should not be repairing",
                galleon.isDamagedAndUnderForcedRepair());
        galleon.setDestination(tile3);
        assertEquals("Wrong destination for Galleon",
                tile3, galleon.getDestination());
        galleon.getTile().setHighSeasCount(5);
        assertEquals("Galleon repair location is Europe",
                dutch.getEurope(), galleon.getRepairLocation());

        igc.changeCaptureShipOdds(1.0); // set probability of capturing to 100%

        int frenchNavalUnitCount = french.getUnitCount(true);
        int dutchNavalUnitCount = dutch.getUnitCount(true);
        // Privateer should win, and the galleon
        List<CombatEffectType> crs
                = fakeAttackResult(CombatEffectType.WIN, privateer, galleon);
        checkCombat("Privateer v galleon", crs,
                CombatEffectType.WIN, CombatEffectType.CAPTURE_SHIP,
                CombatEffectType.SINK_SHIP);
        igc.combat(dutch, privateer, galleon, crs);
        assertEquals("Galleon should be french now", frenchNavalUnitCount + 1, french.getUnitCount(true));
        assertEquals("Galleon should not exist in the dutch", dutchNavalUnitCount - 1, dutch.getUnitCount(true));

    }

    public void testUnarmedAttack() {
        final Game game = ServerTestHelper.startServerGame(getTestMap(plains));
        final Map map = game.getMap();
        final InGameController igc = ServerTestHelper.getInGameController();

        ServerPlayer dutch = getServerPlayer(game, "model.nation.dutch");
        ServerPlayer french = getServerPlayer(game, "model.nation.french");
        igc.changeStance(french, Stance.WAR, dutch, true);

        dutch.addAbility(new Ability(Ability.INDEPENDENCE_DECLARED));
        Tile tile1 = map.getTile(5, 8);
        tile1.setExplored(dutch, true);
        tile1.setExplored(french, true);
        Tile tile2 = map.getTile(4, 8);
        tile2.setExplored(dutch, true);
        tile2.setExplored(french, true);
        // Create Colonial Regular with default role (impossible:-)
        Unit colonial = new ServerUnit(game, tile1, dutch, colonialType,
                spec().getDefaultRole());
        assertEquals("Must be Colonial Regular",
                colonialType, colonial.getType());
        assertEquals("Only has default base offence",
                UnitType.DEFAULT_OFFENCE, colonial.getType().getBaseOffence());
        assertEquals("Only has default base defence",
                UnitType.DEFAULT_DEFENCE, colonial.getType().getBaseDefence());
        assertTrue("Has default role", colonial.hasDefaultRole());

        // Create Veteran Soldier with default role
        Unit soldier = new ServerUnit(game, tile2, french, veteranType);
        assertTrue("Veteran is armed",
                soldier.isArmed());
        assertTrue("Veteran is an offensive unit",
                soldier.isOffensiveUnit());
        assertEquals("Has soldier role", soldierRole,
                soldier.getRole());

        // Colonial regulars should never be unarmed
        assertEquals("Unarmed Colonial Regular can not attack!",
                Unit.MoveType.MOVE_NO_ATTACK_CIVILIAN,
                colonial.getMoveType(tile2));
        colonial.changeRole(soldierRole, 1);
        assertEquals("Colonial Regular can attack",
                Unit.MoveType.ATTACK_UNIT,
                colonial.getMoveType(tile2));

        // Veteran attacks and demotes the Colonial Regular
        List<CombatEffectType> crs
                = fakeAttackResult(CombatEffectType.WIN, soldier, colonial);
        checkCombat("Soldier v Colonial (1)", crs,
<<<<<<< HEAD
                CombatEffectType.WIN, CombatEffectType.LOSE_EQUIP, CombatEffectType.DEMOTE_UNIT);
=======
            CombatEffectType.WIN, CombatEffectType.ATTACKER_AMMO_USED,
            CombatEffectType.DEFENDER_AMMO_USED,
            CombatEffectType.LOSE_EQUIP, CombatEffectType.DEMOTE_UNIT);
>>>>>>> 86a04245
        igc.combat(french, soldier, colonial, crs);

        assertEquals("Colonial Regular is demoted",
                veteranType, colonial.getType());

        // Veteran attacks and captures the Colonial Regular
        crs = fakeAttackResult(CombatEffectType.WIN, soldier, colonial);
        checkCombat("Soldier v Colonial (2)", crs,
<<<<<<< HEAD
                CombatEffectType.WIN, CombatEffectType.CAPTURE_UNIT);
=======
            CombatEffectType.WIN, CombatEffectType.ATTACKER_AMMO_USED, CombatEffectType.CAPTURE_UNIT);
>>>>>>> 86a04245
        igc.combat(french, soldier, colonial, crs);

        assertEquals("Colonial Regular is demoted",
                colonistType, colonial.getType());
        assertEquals("Colonial Regular should be captured",
                french, colonial.getOwner());
        assertEquals("Colonial Regular is moved to the Veterans tile",
                tile2, colonial.getTile());
    }

    public void testAttackColonyWithVeteran() {
        final Game game = ServerTestHelper.startServerGame(getTestMap(true));
        final Map map = game.getMap();
        final InGameController igc = ServerTestHelper.getInGameController();

        ServerPlayer dutch = getServerPlayer(game, "model.nation.dutch");
        ServerPlayer french = getServerPlayer(game, "model.nation.french");
        igc.changeStance(french, Stance.WAR, dutch, true);
        Colony colony = getStandardColony();

        Tile tile2 = map.getTile(4, 8);
        tile2.setExplored(dutch, true);
        tile2.setExplored(french, true);
        dutch.addAbility(new Ability(Ability.INDEPENDENCE_DECLARED));
        Unit colonist = first(colony.getUnits());
        colonist.changeType(colonialType);
        assertEquals("Colonist should be Colonial Regular",
                colonialType, colonist.getType());
        Unit defender = new ServerUnit(getGame(), colony.getTile(), dutch,
                veteranType, dragoonRole);
        Unit attacker = new ServerUnit(getGame(), tile2, french, veteranType,
                dragoonRole);
        assertEquals("Colony defender is Veteran Soldier",
                defender, colony.getTile().getDefendingUnit(attacker));

        // Attacker wins and defender loses horses
        List<CombatEffectType> crs
                = fakeAttackResult(CombatEffectType.WIN, attacker, defender);
        checkCombat("Veteran v Colony (1)", crs,
<<<<<<< HEAD
                CombatEffectType.WIN, CombatEffectType.LOSE_EQUIP);
=======
            CombatEffectType.WIN, CombatEffectType.ATTACKER_AMMO_USED, CombatEffectType.DEFENDER_AMMO_USED, CombatEffectType.LOSE_EQUIP);
>>>>>>> 86a04245
        igc.combat(french, attacker, defender, crs);

        assertTrue("Attacker should be mounted",
                attacker.isMounted());
        assertTrue("Attacker should be armed",
                attacker.isArmed());
        assertEquals("Attacker should be a Veteran Soldier",
                veteranType, attacker.getType());
        assertFalse("Defender should not be mounted",
                defender.isMounted());
        assertTrue("Defender should be armed",
                defender.isArmed());
        assertEquals("Defender should be a Veteran Soldier",
                veteranType, defender.getType());
        assertEquals("Defender is still the best colony defender",
                defender, colony.getTile().getDefendingUnit(attacker));

        // Attacker loses and loses horses
        crs = fakeAttackResult(CombatEffectType.LOSE, attacker, defender);
        checkCombat("Veteran v Colony (2) ", crs,
<<<<<<< HEAD
                CombatEffectType.LOSE, CombatEffectType.LOSE_EQUIP);
=======
    		CombatEffectType.LOSE, CombatEffectType.DEFENDER_AMMO_USED, CombatEffectType.ATTACKER_AMMO_USED, CombatEffectType.LOSE_EQUIP);
>>>>>>> 86a04245
        igc.combat(french, attacker, defender, crs);

        assertFalse("Attacker should not be mounted",
                attacker.isMounted());
        assertTrue("Attacker should be armed",
                attacker.isArmed());
        assertEquals("Attacker should be a Veteran Soldier",
                veteranType, attacker.getType());
        assertFalse("Defender should not be mounted",
                defender.isMounted());
        assertTrue("Defender should be armed",
                defender.isArmed());
        assertEquals("Defender should be a Veteran Soldier",
                veteranType, defender.getType());
        assertEquals("Defender is still the best colony defender",
                defender, colony.getTile().getDefendingUnit(attacker));

        // Attacker wins and defender loses muskets
        crs = fakeAttackResult(CombatEffectType.WIN, attacker, defender);
        checkCombat("Veteran v Colony (3)", crs,
<<<<<<< HEAD
                CombatEffectType.WIN, CombatEffectType.LOSE_EQUIP);
=======
    		CombatEffectType.WIN, CombatEffectType.ATTACKER_AMMO_USED, CombatEffectType.DEFENDER_AMMO_USED, CombatEffectType.LOSE_EQUIP);
>>>>>>> 86a04245
        igc.combat(french, attacker, defender, crs);

        assertFalse("Attacker should not be mounted",
                attacker.isMounted());
        assertTrue("Attacker should be armed",
                attacker.isArmed());
        assertEquals("Attacker should be a Veteran Soldier",
                veteranType, attacker.getType());
        assertFalse("Defender should not be mounted",
                defender.isMounted());
        assertFalse("Defender should not be armed",
                defender.isArmed());
        assertEquals("Defender should be a Veteran Soldier",
                veteranType, defender.getType());
        assertFalse("Defender should not be a defensive unit",
                defender.isDefensiveUnit());

        // Attacker wins and captures the settlement
        crs = fakeAttackResult(CombatEffectType.WIN, attacker, defender);
        checkCombat("Veteran v Colony (4)", crs,
<<<<<<< HEAD
                CombatEffectType.WIN, CombatEffectType.CAPTURE_COLONY);
=======
            CombatEffectType.WIN, CombatEffectType.ATTACKER_AMMO_USED, CombatEffectType.CAPTURE_COLONY);
>>>>>>> 86a04245
        igc.combat(french, attacker, defender, crs);

        assertFalse("Attacker should not be mounted",
                attacker.isMounted());
        assertTrue("Attacker should be armed",
                attacker.isArmed());
        assertEquals("Attacker should be a Veteran Soldier",
                veteranType, attacker.getType());
        assertFalse("Defender should not be mounted",
                defender.isMounted());
        assertFalse("Defender should not be armed",
                defender.isArmed());
        assertEquals("Defender should be demoted",
                colonistType, defender.getType());
        assertEquals("Attacker should be on the colony tile",
                colony.getTile(), attacker.getTile());
        assertEquals("Defender should be on the colony tile",
                colony.getTile(), defender.getTile());
        assertEquals("Colony should be owned by the attacker",
                attacker.getOwner(), colony.getOwner());
        assertEquals("Colony colonist should be demoted",
                veteranType, colonist.getType());
    }

    public void testAttackColonyWithBrave() {
        final Game game = ServerTestHelper.startServerGame(getTestMap(true));
        final Map map = game.getMap();
        final InGameController igc = ServerTestHelper.getInGameController();

        ServerPlayer dutch = getServerPlayer(game, "model.nation.dutch");
        ServerPlayer inca = getServerPlayer(game, "model.nation.inca");
        igc.changeStance(dutch, Stance.WAR, inca, true);
        Colony colony = getStandardColony(1, 5, 8);

        Tile tile2 = map.getTile(4, 8);
        tile2.setExplored(dutch, true);
        Unit colonist = first(colony.getUnits());
        Unit defender = new ServerUnit(getGame(), colony.getTile(), dutch,
                veteranType, dragoonRole);
        Unit attacker = new ServerUnit(getGame(), tile2, inca, braveType,
                nativeDragoonRole);
        assertTrue("Attacker should be armed",
                attacker.isArmed());
        assertTrue("Attacker should be mounted",
                attacker.isMounted());
        assertTrue("Inca is indian",
                inca.isIndian());
        assertEquals("Defender is the colony best defender",
                defender, colony.getTile().getDefendingUnit(attacker));

        // Attacker wins and defender loses horses
        List<CombatEffectType> crs
                = fakeAttackResult(CombatEffectType.WIN, attacker, defender);
        checkCombat("Brave v Colony (1)", crs,
<<<<<<< HEAD
                CombatEffectType.WIN, CombatEffectType.LOSE_EQUIP);
=======
            CombatEffectType.WIN, CombatEffectType.ATTACKER_AMMO_USED, 
            CombatEffectType.DEFENDER_AMMO_USED, CombatEffectType.LOSE_EQUIP);
>>>>>>> 86a04245
        igc.combat(inca, attacker, defender, crs);

        assertEquals("Colony size should be 1",
                1, colony.getUnitCount());
        assertTrue("Attacker should be mounted",
                attacker.isMounted());
        assertTrue("Attacker should be armed",
                attacker.isArmed());
        assertEquals("Attacker should be a brave",
                braveType, attacker.getType());
        assertFalse("Defender should not be mounted",
                defender.isMounted());
        assertTrue("Defender should be armed",
                defender.isArmed());
        assertEquals("Defender should be Veteran Soldier",
                veteranType, defender.getType());
        assertTrue("Defender should be a defensive unit",
                defender.isDefensiveUnit());
        assertEquals("Defender is the colony best defender",
                defender, colony.getTile().getDefendingUnit(attacker));

        // Attacker wins and defender loses muskets
        crs = fakeAttackResult(CombatEffectType.WIN, attacker, defender);
        checkCombat("Brave v Colony (2)", crs,
<<<<<<< HEAD
                CombatEffectType.WIN, CombatEffectType.LOSE_EQUIP);
=======
    		CombatEffectType.WIN, CombatEffectType.ATTACKER_AMMO_USED, 
            CombatEffectType.DEFENDER_AMMO_USED, CombatEffectType.LOSE_EQUIP);
>>>>>>> 86a04245
        igc.combat(inca, attacker, defender, crs);

        assertEquals("Colony size should be 1",
                1, colony.getUnitCount());
        assertTrue("Attacker should be mounted",
                attacker.isMounted());
        assertTrue("Attacker should be armed",
                attacker.isArmed());
        assertEquals("Attacker should be a brave",
                braveType, attacker.getType());
        assertFalse("Defender should not be mounted",
                defender.isMounted());
        assertFalse("Defender should not be armed",
                defender.isArmed());
        assertEquals("Defender should be Veteran Soldier",
                veteranType, defender.getType());
        assertFalse("Defender should not be a defensive unit",
                defender.isDefensiveUnit());

        // Make sure pillaging is out.
        assertFalse("Colony can not be plundered",
                colony.canBePlundered());
        assertFalse("Colony can not be pillaged",
                colony.canBePillaged(attacker));

        // Attacker wins and slaughters the defender.
        crs = fakeAttackResult(CombatEffectType.WIN, attacker, defender);
        checkCombat("Brave v Colony (3)", crs,
<<<<<<< HEAD
                CombatEffectType.WIN, CombatEffectType.SLAUGHTER_UNIT);
=======
            CombatEffectType.WIN, CombatEffectType.ATTACKER_AMMO_USED, CombatEffectType.SLAUGHTER_UNIT);
>>>>>>> 86a04245
        igc.combat(inca, attacker, defender, crs);

        assertEquals("Colony size should be 1",
                1, colony.getUnitCount());
        assertTrue("Attacker should be mounted",
                attacker.isMounted());
        assertTrue("Attacker should be armed",
                attacker.isArmed());
        assertEquals("Attacker should be a brave",
                braveType, attacker.getType());
        assertTrue("Defender should be disposed",
                defender.isDisposed());
        assertFalse("Colony should not be disposed",
                colony.isDisposed());
        defender = colony.getDefendingUnit(attacker);

        // Attacker pillages, burning building
        assertFalse("Colony should not be pillageable",
                colony.canBePillaged(attacker));
        Building school = new ServerBuilding(game, colony, schoolHouseType);
        colony.addBuilding(school);
        assertTrue("Colony has school, should be pillageable",
                colony.canBePillaged(attacker));
        crs = fakeAttackResult(CombatEffectType.WIN, attacker, defender);
        checkCombat("Brave v Colony (4)", crs,
<<<<<<< HEAD
                CombatEffectType.WIN, CombatEffectType.PILLAGE_COLONY);
=======
            CombatEffectType.WIN, CombatEffectType.ATTACKER_AMMO_USED, CombatEffectType.PILLAGE_COLONY);
>>>>>>> 86a04245
        igc.combat(inca, attacker, defender, crs);

        assertTrue("Attacker should be mounted",
                attacker.isMounted());
        assertTrue("Attacker should be armed",
                attacker.isArmed());
        assertEquals("Attacker should be a brave",
                braveType, attacker.getType());
        assertTrue("Colony should not be disposed",
                !colony.isDisposed());
        assertTrue("Colony should not have a school",
                colony.getBurnableBuildings().isEmpty());

        // Attacker pillages, damaging ship
        assertFalse("Colony should not be pillageable",
                colony.canBePillaged(attacker));
        Unit privateer = new ServerUnit(game, colony.getTile(), dutch,
                privateerType);
        colony.getTile().setHighSeasCount(-1); // no repair possible
        assertTrue("Colony has ship, should be pillageable",
                colony.canBePillaged(attacker));
        crs = fakeAttackResult(CombatEffectType.WIN, attacker, defender);
        checkCombat("Brave v Colony (5)", crs,
<<<<<<< HEAD
                CombatEffectType.WIN, CombatEffectType.PILLAGE_COLONY);
=======
            CombatEffectType.WIN, CombatEffectType.ATTACKER_AMMO_USED, 
            CombatEffectType.ATTACKER_NO_AMMO, CombatEffectType.PILLAGE_COLONY);
>>>>>>> 86a04245
        igc.combat(inca, attacker, defender, crs);

        assertTrue("Attacker should be mounted",
                attacker.isMounted());
        assertTrue("Attacker should be armed",
                attacker.isArmed());
        assertEquals("Attacker should be a brave",
                braveType, attacker.getType());
        assertTrue("Colony should not be disposed",
                !colony.isDisposed());
        assertTrue("Privateer should be under repair",
                privateer.isDamagedAndUnderForcedRepair());
        assertEquals("Privateer should be in Europe", dutch.getEurope(),
                privateer.getLocation());

        // Attacker pillages, stealing goods
        assertFalse("Colony should not be pillageable",
                colony.canBePillaged(attacker));
        colony.addGoods(cottonType, 100);
        assertTrue("Colony has goods, should be pillageable",
<<<<<<< HEAD
                colony.canBePillaged(attacker));
        crs = fakeAttackResult(CombatEffectType.WIN, attacker, defender);
        checkCombat("Brave v Colony (6)", crs,
                CombatEffectType.WIN, CombatEffectType.PILLAGE_COLONY);
=======
                   colony.canBePillaged(attacker));
        
        // Restock attacker ammunition
        attacker.changeRole(nativeDragoonRole, 1);
        
        crs = fakeAttackResult(CombatEffectType.WIN, attacker, defender);
        checkCombat("Brave v Colony (6)", crs,
            CombatEffectType.WIN, CombatEffectType.ATTACKER_AMMO_USED, 
            CombatEffectType.PILLAGE_COLONY);
>>>>>>> 86a04245
        igc.combat(inca, attacker, defender, crs);

        assertTrue("Attacker should be mounted",
                attacker.isMounted());
        assertTrue("Attacker should be armed",
                attacker.isArmed());
        assertEquals("Attacker should be a brave",
                braveType, attacker.getType());
        assertTrue("Colony should not be disposed",
                !colony.isDisposed());
        assertTrue("Colony should have lost cotton",
                colony.getGoodsCount(cottonType) < 100);
        colony.removeGoods(cottonType);

        // Attacker pillages, stealing gold
        assertFalse("Colony should not be pillageable",
                colony.canBePillaged(attacker));
        dutch.setGold(100);
        assertTrue("Dutch have gold, colony should be pillageable",
                colony.canBePillaged(attacker));
        crs = fakeAttackResult(CombatEffectType.WIN, attacker, defender);
        checkCombat("Brave v Colony (7)", crs,
<<<<<<< HEAD
                CombatEffectType.WIN, CombatEffectType.PILLAGE_COLONY);
=======
    		CombatEffectType.WIN, CombatEffectType.ATTACKER_AMMO_USED, 
            CombatEffectType.PILLAGE_COLONY);
>>>>>>> 86a04245
        igc.combat(inca, attacker, defender, crs);

        assertTrue("Attacker should be mounted",
                attacker.isMounted());
        assertTrue("Attacker should be armed",
                attacker.isArmed());
        assertEquals("Attacker should be a brave",
                braveType, attacker.getType());
        assertTrue("Colony should not be disposed",
                !colony.isDisposed());
        assertTrue("Dutch should have lost gold",
                dutch.getGold() < 100);
        dutch.setGold(0);
        assertFalse("Colony should not be pillageable",
                colony.canBePillaged(attacker));

        // Attacker wins and destroys the colony
        crs = fakeAttackResult(CombatEffectType.WIN, attacker, defender);
        checkCombat("Brave v Colony (8)", crs,
<<<<<<< HEAD
                CombatEffectType.WIN, CombatEffectType.SLAUGHTER_UNIT, CombatEffectType.DESTROY_COLONY);
=======
            CombatEffectType.WIN, CombatEffectType.ATTACKER_AMMO_USED,
            CombatEffectType.SLAUGHTER_UNIT, CombatEffectType.DESTROY_COLONY);
>>>>>>> 86a04245
        igc.combat(inca, attacker, defender, crs);

        assertTrue("Attacker should be mounted",
                attacker.isMounted());
        assertTrue("Attacker should be armed",
                attacker.isArmed());
        assertEquals("Attacker should be a brave",
                braveType, attacker.getType());
        assertTrue("Colony should be disposed",
                colony.isDisposed());
        assertEquals("Attacker should have moved into the colony tile",
                colony.getTile(), attacker.getTile());
    }

    public void testLoseColonyDefenceWithRevere() {
        final Game game = ServerTestHelper.startServerGame(getTestMap(true));
        final Map map = game.getMap();
        final InGameController igc = ServerTestHelper.getInGameController();

        ServerPlayer dutch = getServerPlayer(game, "model.nation.dutch");
        ServerPlayer inca = getServerPlayer(game, "model.nation.inca");
        igc.changeStance(dutch, Stance.WAR, inca, true);
        Colony colony = getStandardColony();

        dutch.setStance(inca, Stance.WAR);
        inca.setStance(dutch, Stance.WAR);
        Tile tile2 = map.getTile(4, 8);
        tile2.setExplored(dutch, true);
        Unit colonist = first(colony.getUnits());
        Unit attacker = new ServerUnit(getGame(), tile2, inca, braveType,
                nativeDragoonRole);
        assertEquals("Colonist should be the colony best defender",
                colonist, colony.getDefendingUnit(attacker));
        dutch.addFather(spec()
                .getFoundingFather("model.foundingFather.paulRevere"));
        java.util.Map<GoodsType, Integer> goodsAdded = new HashMap<>();
        for (AbstractGoods goods : soldierRole.getRequiredGoodsList()) {
            colony.addGoods(goods);
            goodsAdded.put(goods.getType(), goods.getAmount());
        }

        // Attacker wins, defender autoequips, but loses the muskets
        List<CombatEffectType> crs
                = fakeAttackResult(CombatEffectType.WIN, attacker, colonist);
        checkCombat("Inca v Colony", crs,
<<<<<<< HEAD
                CombatEffectType.WIN, CombatEffectType.AUTOEQUIP_UNIT,
                CombatEffectType.LOSE_AUTOEQUIP);
=======
                    CombatEffectType.WIN, CombatEffectType.ATTACKER_AMMO_USED,
                    CombatEffectType.AUTOEQUIP_UNIT,
                    CombatEffectType.LOSE_AUTOEQUIP);
>>>>>>> 86a04245
        igc.combat(inca, attacker, colonist, crs);

        assertFalse("Colonist should not be disposed",
                colonist.isDisposed());
        assertFalse("Colonist should not be captured",
                colonist.getOwner() == attacker.getOwner());
        for (AbstractGoods goods : soldierRole.getRequiredGoodsList()) {
            boolean goodsLost = colony.getGoodsCount(goods.getType())
                    < goodsAdded.get(goods.getType());
            assertTrue("Colony should have lost " + goods.getType().toString(),
                    goodsLost);
        }
    }

    public void testPioneerDiesNotLosesEquipment() {
        final Game game = ServerTestHelper.startServerGame(getTestMap());
        final Map map = game.getMap();
        final InGameController igc = ServerTestHelper.getInGameController();

        ServerPlayer dutch = getServerPlayer(game, "model.nation.dutch");
        ServerPlayer french = getServerPlayer(game, "model.nation.french");
        Tile tile1 = map.getTile(5, 8);
        tile1.setExplored(dutch, true);
        tile1.setExplored(french, true);
        Tile tile2 = map.getTile(4, 8);
        tile2.setExplored(dutch, true);
        tile2.setExplored(french, true);
        Unit pioneer = new ServerUnit(game, tile1, dutch, colonistType, pioneerRole);
        Unit soldier = new ServerUnit(game, tile2, french, veteranType, dragoonRole);
        soldier.setMovesLeft(1);

        // Soldier wins and kills the pioneer
        List<CombatEffectType> crs
                = fakeAttackResult(CombatEffectType.WIN, soldier, pioneer);
        checkCombat("Soldier v Pioneer", crs,
<<<<<<< HEAD
                CombatEffectType.WIN, CombatEffectType.SLAUGHTER_UNIT);
=======
                    CombatEffectType.WIN, CombatEffectType.ATTACKER_AMMO_USED, CombatEffectType.SLAUGHTER_UNIT);
>>>>>>> 86a04245
        igc.combat(french, soldier, pioneer, crs);

        assertTrue("Pioneer should be dead",
                pioneer.isDisposed());
    }

    public void testScoutDiesNotLosesEquipment() {
        final Game game = ServerTestHelper.startServerGame(getTestMap());
        final Map map = game.getMap();
        final InGameController igc = ServerTestHelper.getInGameController();

        ServerPlayer dutch = getServerPlayer(game, "model.nation.dutch");
        ServerPlayer french = getServerPlayer(game, "model.nation.french");
        igc.changeStance(dutch, Stance.WAR, french, true);

        Tile tile1 = map.getTile(5, 8);
        tile1.setExplored(dutch, true);
        tile1.setExplored(french, true);
        Tile tile2 = map.getTile(4, 8);
        tile2.setExplored(dutch, true);
        tile2.setExplored(french, true);
        Unit scout = new ServerUnit(game, tile1, dutch, colonistType,
                scoutRole);
        Unit soldier = new ServerUnit(game, tile2, french, veteranType,
                soldierRole);
        scout.setMovesLeft(1);

        // Soldier wins and kills the scout
        List<CombatEffectType> crs
                = fakeAttackResult(CombatEffectType.WIN, soldier, scout);
        checkCombat("Soldier v scout", crs,
<<<<<<< HEAD
                CombatEffectType.WIN, CombatEffectType.SLAUGHTER_UNIT);
=======
                    CombatEffectType.WIN, CombatEffectType.ATTACKER_AMMO_USED, CombatEffectType.SLAUGHTER_UNIT);
>>>>>>> 86a04245
        igc.combat(french, soldier, scout, crs);

        assertTrue("Scout should be dead",
                scout.isDisposed());
        assertEquals(soldierRole, soldier.getRole());
    }

    public void testPromotion() {
        final Game game = ServerTestHelper.startServerGame(getTestMap(plains));
        final Map map = game.getMap();
        final InGameController igc = ServerTestHelper.getInGameController();

        ServerPlayer dutch = getServerPlayer(game, "model.nation.dutch");
        ServerPlayer french = getServerPlayer(game, "model.nation.french");
        igc.changeStance(dutch, Stance.WAR, french, true);

        // UnitType promotion
        assertEquals("Criminals should promote to servants",
                indenturedServantType,
                spec().getUnitChange(UnitChangeType.PROMOTION,
                        pettyCriminalType).to);
        assertEquals("Servants should promote to colonists",
                colonistType,
                spec().getUnitChange(UnitChangeType.PROMOTION,
                        indenturedServantType).to);
        assertEquals("Colonists should promote to Veterans",
                veteranType,
                spec().getUnitChange(UnitChangeType.PROMOTION,
                        colonistType).to);
        assertEquals("Veterans should promote to Colonials",
                colonialType,
                spec().getUnitChange(UnitChangeType.PROMOTION,
                        veteranType).to);
        // Only independent players can own colonial regulars
        assertNull("Colonials should not be promotable",
                spec().getUnitChange(UnitChangeType.PROMOTION,
                        colonialType));
        assertNull("Artillery should not be promotable",
                spec().getUnitChange(UnitChangeType.PROMOTION,
                        artilleryType));
        assertNull("Kings regulars should not be promotable",
                spec().getUnitChange(UnitChangeType.PROMOTION,
                        kingsRegularType));
        assertNull("Indian converts should not be promotable",
                spec().getUnitChange(UnitChangeType.PROMOTION,
                        indianConvertType));
        Tile tile1 = map.getTile(5, 8);
        tile1.setExplored(dutch, true);
        tile1.setExplored(french, true);
        Tile tile2 = map.getTile(4, 8);
        tile2.setExplored(dutch, true);
        tile2.setExplored(french, true);
        Unit unit = new ServerUnit(game, tile1, dutch,
                pettyCriminalType, soldierRole);
        Unit soldier = new ServerUnit(game, tile2, french,
                colonistType, soldierRole);
        // Enable automatic promotion
        dutch.addAbility(new Ability(Ability.AUTOMATIC_PROMOTION));

        // Criminal -> Servant
        List<CombatEffectType> crs
                = fakeAttackResult(CombatEffectType.WIN, unit, soldier);
        checkCombat("Criminal promotion", crs,
<<<<<<< HEAD
                CombatEffectType.WIN, CombatEffectType.LOSE_EQUIP,
                CombatEffectType.PROMOTE_UNIT);
=======
                    CombatEffectType.WIN, CombatEffectType.ATTACKER_AMMO_USED,
                    CombatEffectType.DEFENDER_AMMO_USED, CombatEffectType.LOSE_EQUIP,
                    CombatEffectType.PROMOTE_UNIT);
>>>>>>> 86a04245
        igc.combat(dutch, unit, soldier, crs);

        assertEquals("Criminal should be promoted to servant",
                unit.getType(), indenturedServantType);

        // Servant -> Colonist
        soldier.changeRole(soldierRole, 1);
        crs = fakeAttackResult(CombatEffectType.WIN, unit, soldier);
        checkCombat("Servant promotion", crs,
<<<<<<< HEAD
                CombatEffectType.WIN, CombatEffectType.LOSE_EQUIP,
                CombatEffectType.PROMOTE_UNIT);
=======
	        		CombatEffectType.WIN, CombatEffectType.ATTACKER_AMMO_USED,
	                CombatEffectType.DEFENDER_AMMO_USED, CombatEffectType.LOSE_EQUIP,
	                CombatEffectType.PROMOTE_UNIT);
>>>>>>> 86a04245
        igc.combat(dutch, unit, soldier, crs);

        assertEquals("Servant should be promoted to colonist",
                unit.getType(), colonistType);

        // Colonist -> Veteran
        soldier.changeRole(soldierRole, 1);
        crs = fakeAttackResult(CombatEffectType.WIN, unit, soldier);
        checkCombat("Colonist promotion failed", crs,
<<<<<<< HEAD
                CombatEffectType.WIN, CombatEffectType.LOSE_EQUIP,
                CombatEffectType.PROMOTE_UNIT);
=======
	        		CombatEffectType.WIN, CombatEffectType.ATTACKER_AMMO_USED,
	                CombatEffectType.DEFENDER_AMMO_USED, CombatEffectType.LOSE_EQUIP,
	                CombatEffectType.PROMOTE_UNIT);
>>>>>>> 86a04245
        igc.combat(dutch, unit, soldier, crs);

        assertEquals("Colonist should be promoted to Veteran",
                unit.getType(), veteranType);

        // Further upgrading a VeteranSoldier to ColonialRegular
        // should only work once independence is declared.  Must set
        // the new nation name or combat crashes in message generation.
        assertFalse("Colonial Regulars should not yet be available",
                colonialType.isAvailableTo(dutch));
        dutch.changePlayerType(PlayerType.REBEL);
        dutch.setIndependentNationName("Vrije Nederlands");
        assertTrue("Colonial Regulars should be available",
                colonialType.isAvailableTo(dutch));
        assertEquals("Veterans should promote to Colonial Regulars",
                colonialType,
                spec().getUnitChange(UnitChangeType.PROMOTION,
                        veteranType).to);

        // Veteran -> Colonial Regular
        soldier.changeRole(soldierRole, 1);
        crs = fakeAttackResult(CombatEffectType.WIN, unit, soldier);
        checkCombat("Veteran promotion", crs,
<<<<<<< HEAD
                CombatEffectType.WIN, CombatEffectType.LOSE_EQUIP,
=======
        		CombatEffectType.WIN, CombatEffectType.ATTACKER_AMMO_USED,
                CombatEffectType.DEFENDER_AMMO_USED, CombatEffectType.LOSE_EQUIP,
>>>>>>> 86a04245
                CombatEffectType.PROMOTE_UNIT);
        igc.combat(dutch, unit, soldier, crs);

        assertEquals("Veteran should be promoted to Colonial Regular",
                unit.getType(), colonialType);

        // No further promotion should work
        soldier.changeRole(soldierRole, 1);
        crs = fakeAttackResult(CombatEffectType.WIN, unit, soldier);
        checkCombat("Colonial Regular over-promotion failed", crs,
<<<<<<< HEAD
                CombatEffectType.WIN, CombatEffectType.LOSE_EQUIP);
=======
        		CombatEffectType.WIN, CombatEffectType.ATTACKER_AMMO_USED,
        		CombatEffectType.ATTACKER_NO_AMMO, CombatEffectType.DEFENDER_AMMO_USED, 
        		CombatEffectType.LOSE_EQUIP);
>>>>>>> 86a04245
        igc.combat(dutch, unit, soldier, crs);

        assertEquals("Colonial Regular should still be Colonial Regular",
                unit.getType(), colonialType);
    }

    public void testColonistDemotedBySoldier() {
        final Game game = ServerTestHelper.startServerGame(getTestMap(plains));
        final Map map = game.getMap();
        final InGameController igc = ServerTestHelper.getInGameController();

        ServerPlayer dutch = getServerPlayer(game, "model.nation.dutch");
        ServerPlayer french = getServerPlayer(game, "model.nation.french");
        igc.changeStance(dutch, Stance.WAR, french, true);

        Tile tile1 = map.getTile(5, 8);
        tile1.setExplored(dutch, true);
        tile1.setExplored(french, true);
        Tile tile2 = map.getTile(4, 8);
        tile2.setExplored(dutch, true);
        tile2.setExplored(french, true);

        Unit colonist = new ServerUnit(game, tile1, dutch, colonistType);
        assertTrue("Colonists should be capturable",
                colonist.hasAbility(Ability.CAN_BE_CAPTURED));
        Unit soldier = new ServerUnit(game, tile2, french, colonistType);
        assertTrue("Soldier should be capturable",
                soldier.hasAbility(Ability.CAN_BE_CAPTURED));
        soldier.changeRole(soldierRole, 1);
        assertFalse("Armed soldier should not be capturable",
                soldier.hasAbility(Ability.CAN_BE_CAPTURED));

        // Colonist loses and is captured
        List<CombatEffectType> crs
                = fakeAttackResult(CombatEffectType.LOSE, colonist, soldier);
        checkCombat("Colonist v Soldier", crs,
<<<<<<< HEAD
                CombatEffectType.LOSE, CombatEffectType.CAPTURE_UNIT);
=======
                    CombatEffectType.LOSE, CombatEffectType.DEFENDER_AMMO_USED, CombatEffectType.CAPTURE_UNIT);
>>>>>>> 86a04245
        igc.combat(dutch, colonist, soldier, crs);

        assertEquals("Colonist should still be a colonist",
                colonistType, colonist.getType());
        assertEquals("Colonist should be captured",
                french, colonist.getOwner());
        assertEquals("Colonist should have moved to the soldier tile",
                tile2, colonist.getTile());
    }

    public void testSoldierDemotedBySoldier() {
        final Game game = ServerTestHelper.startServerGame(getTestMap(plains));
        final Map map = game.getMap();
        final InGameController igc = ServerTestHelper.getInGameController();

        ServerPlayer dutch = getServerPlayer(game, "model.nation.dutch");
        ServerPlayer french = getServerPlayer(game, "model.nation.french");
        igc.changeStance(dutch, Stance.WAR, french, true);

        Tile tile1 = map.getTile(5, 8);
        tile1.setExplored(dutch, true);
        tile1.setExplored(french, true);
        Tile tile2 = map.getTile(4, 8);
        tile2.setExplored(dutch, true);
        tile2.setExplored(french, true);
        Unit soldier1 = new ServerUnit(game, tile1, dutch,
                colonistType, soldierRole);
        Unit soldier2 = new ServerUnit(game, tile2, french,
                colonistType, soldierRole);

        // Soldier loses and loses muskets
        List<CombatEffectType> crs
                = fakeAttackResult(CombatEffectType.LOSE, soldier1, soldier2);
        checkCombat("Soldier should lose equipment", crs,
<<<<<<< HEAD
                CombatEffectType.LOSE, CombatEffectType.LOSE_EQUIP);
=======
                    CombatEffectType.LOSE, CombatEffectType.DEFENDER_AMMO_USED, 
                    CombatEffectType.ATTACKER_AMMO_USED, CombatEffectType.LOSE_EQUIP);
>>>>>>> 86a04245
        igc.combat(dutch, soldier1, soldier2, crs);

        assertEquals("Soldier should be a colonist",
                colonistType, soldier1.getType());
        assertEquals("Soldier should still be Dutch",
                dutch, soldier1.getOwner());
        assertEquals("Soldier should not have moved",
                tile1, soldier1.getTile());
        assertTrue("Soldier should have default role",
                soldier1.hasDefaultRole());

        // Soldier loses and is captured
        crs = fakeAttackResult(CombatEffectType.LOSE, soldier1, soldier2);
        checkCombat("Soldier v soldier", crs,
<<<<<<< HEAD
                CombatEffectType.LOSE, CombatEffectType.CAPTURE_UNIT);
=======
                    CombatEffectType.LOSE, CombatEffectType.DEFENDER_AMMO_USED, 
                    CombatEffectType.CAPTURE_UNIT);
>>>>>>> 86a04245
        igc.combat(dutch, soldier1, soldier2, crs);

        assertEquals("Soldier should be a colonist",
                colonistType, soldier1.getType());
        assertEquals("Soldier should now be French",
                french, soldier1.getOwner());
        assertEquals("Soldier should have moved",
                tile2, soldier1.getTile());
    }

    public void testDragoonDemotedBySoldier() {
        final Game game = ServerTestHelper.startServerGame(getTestMap(plains));
        final Map map = game.getMap();
        final InGameController igc = ServerTestHelper.getInGameController();

        ServerPlayer dutch = getServerPlayer(game, "model.nation.dutch");
        ServerPlayer french = getServerPlayer(game, "model.nation.french");
        igc.changeStance(dutch, Stance.WAR, french, true);

        Tile tile1 = map.getTile(5, 8);
        tile1.setExplored(dutch, true);
        tile1.setExplored(french, true);
        Tile tile2 = map.getTile(4, 8);
        tile2.setExplored(dutch, true);
        tile2.setExplored(french, true);
        Unit dragoon = new ServerUnit(game, tile1, dutch,
                colonistType, dragoonRole);
        ServerTestHelper.newTurn();

        assertEquals("Dragoon has 12 moves",
                12, dragoon.getInitialMovesLeft());
        assertEquals("Dragoon has 12 moves left",
                12, dragoon.getMovesLeft());
        Unit soldier = new ServerUnit(game, tile2, french,
                colonistType, soldierRole);

        // Dragoon loses and loses horses
        List<CombatEffectType> crs
                = fakeAttackResult(CombatEffectType.LOSE, dragoon, soldier);
        checkCombat("Dragoon v soldier (1)", crs,
<<<<<<< HEAD
                CombatEffectType.LOSE, CombatEffectType.LOSE_EQUIP);
=======
            CombatEffectType.LOSE, CombatEffectType.DEFENDER_AMMO_USED, 
            CombatEffectType.ATTACKER_AMMO_USED, CombatEffectType.LOSE_EQUIP);
>>>>>>> 86a04245
        igc.combat(dutch, dragoon, soldier, crs);

        assertEquals("Attacker should be a colonist", colonistType,
                dragoon.getType());
        assertEquals("Attacker should be Dutch", dutch,
                dragoon.getOwner());
        assertEquals("Attacker should be on tile1", tile1,
                dragoon.getTile());
        assertEquals("Attacker should be a soldier", soldierRole,
                dragoon.getRole());
        assertTrue("Attacker should still be armed",
                dragoon.isArmed());
        assertFalse("Attacker should not still be mounted",
                dragoon.isMounted());
        assertEquals("Attacker has 3 moves", 3,
                dragoon.getInitialMovesLeft());
        assertEquals("Attacker has 0 moves left", 0,
                dragoon.getMovesLeft());

        crs = fakeAttackResult(CombatEffectType.LOSE, dragoon, soldier);
        checkCombat("Dragoon v soldier (2)", crs,
<<<<<<< HEAD
                CombatEffectType.LOSE, CombatEffectType.LOSE_EQUIP);
=======
    		CombatEffectType.LOSE, CombatEffectType.DEFENDER_AMMO_USED, 
            CombatEffectType.ATTACKER_AMMO_USED, CombatEffectType.LOSE_EQUIP);
>>>>>>> 86a04245
        igc.combat(dutch, dragoon, soldier, crs);

        assertEquals("Attacker should be a colonist", colonistType,
                dragoon.getType());
        assertEquals("Attacker should be Dutch", dutch,
                dragoon.getOwner());
        assertEquals("Attacker should be on tile1", tile1,
                dragoon.getTile());
        assertTrue("Attacker should have default role",
                dragoon.hasDefaultRole());

        crs = fakeAttackResult(CombatEffectType.WIN, soldier, dragoon);
        checkCombat("Soldier v ex-dragoon", crs,
<<<<<<< HEAD
                CombatEffectType.WIN, CombatEffectType.CAPTURE_UNIT);
=======
            CombatEffectType.WIN, CombatEffectType.ATTACKER_AMMO_USED, 
            CombatEffectType.CAPTURE_UNIT);
>>>>>>> 86a04245
        igc.combat(french, soldier, dragoon, crs);

        assertEquals("Defender should be a colonist", colonistType,
                dragoon.getType());
        assertEquals("Defender should be French", french,
                dragoon.getOwner());
        assertEquals("Defender should be on tile2", tile2,
                dragoon.getTile());
    }

    public void testDragoonDemotedByBrave() {
        final Game game = ServerTestHelper.startServerGame(getTestMap(plains));
        final Map map = game.getMap();
        final InGameController igc = ServerTestHelper.getInGameController();

        ServerPlayer dutch = getServerPlayer(game, "model.nation.dutch");
        ServerPlayer inca = getServerPlayer(game, "model.nation.inca");
        igc.changeStance(dutch, Stance.WAR, inca, true);

        Tile tile1 = map.getTile(5, 8);
        tile1.setExplored(dutch, true);
        Tile tile2 = map.getTile(4, 8);
        tile2.setExplored(dutch, true);

        // Build indian settlements
        FreeColTestCase.IndianSettlementBuilder builder
                = new FreeColTestCase.IndianSettlementBuilder(game);
        builder.player(inca).settlementTile(map.getTile(1, 1))
                .capital(true).skillToTeach(null);
        IndianSettlement settlement1 = builder.build();
        builder.reset().player(inca).settlementTile(map.getTile(8, 8))
                .skillToTeach(null);
        IndianSettlement settlement2 = builder.build();
        Unit dragoon = new ServerUnit(game, tile1, dutch, colonistType,
                dragoonRole);
        Unit brave = new ServerUnit(game, tile2, inca, braveType,
                spec().getDefaultRole());
        brave.changeHomeIndianSettlement(settlement1);

        // Dragoon loses and brave captures its horses
        List<CombatEffectType> crs
                = fakeAttackResult(CombatEffectType.LOSE, dragoon, brave);
        checkCombat("Dragoon v Brave (1)", crs,
<<<<<<< HEAD
                CombatEffectType.LOSE, CombatEffectType.CAPTURE_EQUIP);
=======
                    CombatEffectType.LOSE, CombatEffectType.ATTACKER_AMMO_USED, CombatEffectType.CAPTURE_EQUIP);
>>>>>>> 86a04245
        igc.combat(dutch, dragoon, brave, crs);

        assertEquals("Dragoon should be a colonist",
                colonistType, dragoon.getType());
        assertEquals("Dragoon should be Dutch",
                dutch, dragoon.getOwner());
        assertEquals("Dragoon should be on Tile1",
                tile1, dragoon.getTile());
        assertEquals("Dragoon should now be soldier",
                soldierRole, dragoon.getRole());
        assertEquals("Brave should now be mounted",
                mountedBraveRole, brave.getRole());
        assertEquals("Brave settlement should have Horses",
                25, settlement1.getGoodsCount(horsesType));
        assertEquals("Other settlement should not have horses",
                0, settlement2.getGoodsCount(horsesType));

        // Dragoon loses and brave captures its muskets
        crs = fakeAttackResult(CombatEffectType.LOSE, dragoon, brave);
        checkCombat("Dragoon v Brave (2)", crs,
<<<<<<< HEAD
                CombatEffectType.LOSE, CombatEffectType.CAPTURE_EQUIP);
=======
                    CombatEffectType.LOSE, CombatEffectType.ATTACKER_AMMO_USED, CombatEffectType.CAPTURE_EQUIP);
>>>>>>> 86a04245
        igc.combat(dutch, dragoon, brave, crs);

        assertEquals("Attacker should be a colonist",
                colonistType, dragoon.getType());
        assertEquals("Attacker should be Dutch",
                dutch, dragoon.getOwner());
        assertEquals("Attacker should be on Tile1",
                tile1, dragoon.getTile());
        assertTrue("Attacker should have default role",
                dragoon.hasDefaultRole());
        assertEquals("Brave should be nativeDragoon",
                nativeDragoonRole, brave.getRole());
        assertEquals("Braves settlement should have 25 muskets",
                25, settlement1.getGoodsCount(musketsType));
        assertEquals("Other settlement should not have muskets",
                0, settlement2.getGoodsCount(musketsType));

        // Dragoon loses and is slaughtered
        crs = fakeAttackResult(CombatEffectType.LOSE, dragoon, brave);
        checkCombat("Dragoon v Brave (3)", crs,
<<<<<<< HEAD
                CombatEffectType.LOSE, CombatEffectType.SLAUGHTER_UNIT);
=======
                    CombatEffectType.LOSE, CombatEffectType.DEFENDER_AMMO_USED, CombatEffectType.SLAUGHTER_UNIT);
>>>>>>> 86a04245
        igc.combat(dutch, dragoon, brave, crs);

        assertTrue("Dragoon should be disposed",
                dragoon.isDisposed());
    }

    public void testScoutDefeatedBySoldier() {
        final Game game = ServerTestHelper.startServerGame(getTestMap(plains));
        final Map map = game.getMap();
        final InGameController igc = ServerTestHelper.getInGameController();

        ServerPlayer dutch = getServerPlayer(game, "model.nation.dutch");
        ServerPlayer french = getServerPlayer(game, "model.nation.french");
        igc.changeStance(dutch, Stance.WAR, french, true);

        Tile tile1 = map.getTile(5, 8);
        tile1.setExplored(dutch, true);
        tile1.setExplored(french, true);
        Tile tile2 = map.getTile(4, 8);
        tile2.setExplored(dutch, true);
        tile2.setExplored(french, true);
        Unit scout = new ServerUnit(game, tile1, dutch, colonistType,
                scoutRole);
        Unit soldier = new ServerUnit(game, tile2, french, colonistType,
                soldierRole);

        // Scout loses and is slaughtered
        List<CombatEffectType> crs
                = fakeAttackResult(CombatEffectType.LOSE, scout, soldier);
        checkCombat("Scout v Soldier", crs,
<<<<<<< HEAD
                CombatEffectType.LOSE, CombatEffectType.SLAUGHTER_UNIT);
=======
                    CombatEffectType.LOSE, CombatEffectType.DEFENDER_AMMO_USED, 
                    CombatEffectType.SLAUGHTER_UNIT);
>>>>>>> 86a04245
        igc.combat(dutch, scout, soldier, crs);

        assertTrue("Scout should be disposed",
                scout.isDisposed());
        assertEquals(soldierRole, soldier.getRole());
    }

    public void testVeteranSoldierDemotedBySoldier() {
        final Game game = ServerTestHelper.startServerGame(getTestMap(plains));
        final Map map = game.getMap();
        final InGameController igc = ServerTestHelper.getInGameController();

        ServerPlayer dutch = getServerPlayer(game, "model.nation.dutch");
        ServerPlayer french = getServerPlayer(game, "model.nation.french");
        igc.changeStance(dutch, Stance.WAR, french, true);

        Tile tile1 = map.getTile(5, 8);
        tile1.setExplored(dutch, true);
        tile1.setExplored(french, true);
        Tile tile2 = map.getTile(4, 8);
        tile2.setExplored(dutch, true);
        tile2.setExplored(french, true);
        Unit soldier1 = new ServerUnit(game, tile1, dutch,
                veteranType, soldierRole);
        Unit soldier2 = new ServerUnit(game, tile2, french,
                colonistType, soldierRole);
        assertEquals("Veterans should become colonists on capture",
                colonistType,
                spec().getUnitChange(UnitChangeType.CAPTURE,
                        veteranType).to);

        // Soldier loses and loses equipment
        List<CombatEffectType> crs
                = fakeAttackResult(CombatEffectType.LOSE, soldier1, soldier2);
        checkCombat("Soldier v Soldier", crs,
<<<<<<< HEAD
                CombatEffectType.LOSE, CombatEffectType.LOSE_EQUIP);
=======
            CombatEffectType.LOSE, CombatEffectType.DEFENDER_AMMO_USED, 
            CombatEffectType.ATTACKER_AMMO_USED, CombatEffectType.LOSE_EQUIP);
>>>>>>> 86a04245
        igc.combat(dutch, soldier1, soldier2, crs);

        assertEquals("Soldier1 should be a Veteran", veteranType,
                soldier1.getType());
        assertEquals("Soldier1 should be Dutch", dutch,
                soldier1.getOwner());
        assertEquals("Soldier1 should be on tile1", tile1,
                soldier1.getTile());
        assertTrue("Soldier1 should have default role",
                soldier1.hasDefaultRole());

        // Soldier1 loses and is captured
        crs = fakeAttackResult(CombatEffectType.LOSE, soldier1, soldier2);
        checkCombat("Soldier1 v Soldier2", crs,
<<<<<<< HEAD
                CombatEffectType.LOSE, CombatEffectType.CAPTURE_UNIT);
=======
            CombatEffectType.LOSE, CombatEffectType.DEFENDER_AMMO_USED,
            CombatEffectType.CAPTURE_UNIT);
>>>>>>> 86a04245
        igc.combat(dutch, soldier1, soldier2, crs);

        assertEquals("Soldier1 should be a colonist", colonistType,
                soldier1.getType());
        assertEquals("Soldier1 should be French", french,
                soldier1.getOwner());
        assertEquals("Soldier1 should be have moved", tile2,
                soldier1.getTile());
    }

    public void testArtilleryDemotedBySoldier() {
        final Game game = ServerTestHelper.startServerGame(getTestMap(plains));
        final Map map = game.getMap();
        final InGameController igc = ServerTestHelper.getInGameController();

        ServerPlayer dutch = getServerPlayer(game, "model.nation.dutch");
        ServerPlayer french = getServerPlayer(game, "model.nation.french");
        igc.changeStance(dutch, Stance.WAR, french, true);

        Tile tile1 = map.getTile(5, 8);
        tile1.setExplored(dutch, true);
        tile1.setExplored(french, true);
        Tile tile2 = map.getTile(4, 8);
        tile2.setExplored(dutch, true);
        tile2.setExplored(french, true);
        Unit artillery = new ServerUnit(game, tile1, dutch, artilleryType);
        Unit soldier = new ServerUnit(game, tile2, french, colonistType, soldierRole);
        assertEquals("Artillery should demote to damaged artillery",
                damagedArtilleryType,
                artillery.getUnitChange(UnitChangeType.DEMOTION).to);

        // Artillery loses and is demoted
        List<CombatEffectType> crs
                = fakeAttackResult(CombatEffectType.LOSE, artillery, soldier);
        checkCombat("Artillery v Soldier (1)", crs,
<<<<<<< HEAD
                CombatEffectType.LOSE, CombatEffectType.DEMOTE_UNIT);
=======
            CombatEffectType.LOSE, CombatEffectType.DEFENDER_AMMO_USED, CombatEffectType.DEMOTE_UNIT);
>>>>>>> 86a04245
        igc.combat(dutch, artillery, soldier, crs);

        assertEquals("Artillery should be damaged artillery",
                damagedArtilleryType, artillery.getType());
        assertEquals("Artillery should be Dutch",
                dutch, artillery.getOwner());
        assertEquals("Artillery should be on Tile1",
                tile1, artillery.getTile());

        // Artillery loses and is slaughtered
        crs = fakeAttackResult(CombatEffectType.LOSE, artillery, soldier);
        checkCombat("Artillery v Soldier (2)", crs,
<<<<<<< HEAD
                CombatEffectType.LOSE, CombatEffectType.SLAUGHTER_UNIT);
=======
            CombatEffectType.LOSE, CombatEffectType.DEFENDER_AMMO_USED, CombatEffectType.SLAUGHTER_UNIT);
>>>>>>> 86a04245
        igc.combat(dutch, artillery, soldier, crs);

        assertTrue("Artillery should be disposed",
                artillery.isDisposed());
    }

    // Test diplomatic trades.
    private void setPlayersAt(Stance stance, Tension tension) {
        final Game game = getGame();

        ServerPlayer dutch = getServerPlayer(game, "model.nation.dutch");
        ServerPlayer french = getServerPlayer(game, "model.nation.french");

        // Setup
        dutch.setStance(french, stance);
        dutch.setTension(french, new Tension(tension.getValue()));
        french.setStance(dutch, stance);
        french.setTension(dutch, new Tension(tension.getValue()));

        // Verify initial conditions
        Tension.Level expectedTension = tension.getLevel();

        assertEquals("Wrong Dutch player stance with french player",
                dutch.getStance(french), stance);
        assertEquals("Wrong French player stance with dutch player",
                french.getStance(dutch), stance);
        assertEquals("Tension of dutch player towards french player wrong",
                expectedTension, dutch.getTension(french).getLevel());
        assertEquals("Tension of french player towards dutch player wrong",
                expectedTension, french.getTension(dutch).getLevel());
    }

    /**
     * Verifies conditions of treaty regarding stance and tension of
     * player1 toward player2.
     */
    private void verifyTreatyResults(ServerPlayer player1, ServerPlayer player2,
                                     Stance expectedStance,
                                     int expectedTension) {
        assertFalse(player1 + " player should not be at war",
                player1.isAtWar());
        assertEquals(player1 + " player should be at peace with "
                        + player2 + " player",
                player1.getStance(player2), expectedStance);
        int player1CurrTension = player1.getTension(player2).getValue();
        assertEquals(player1 + " player tension values wrong",
                expectedTension, player1CurrTension);
    }

    /**
     * Tests the implementation of an accepted peace treaty while at
     * war.
     */
    public void testPeaceTreatyFromWarStance() {
        final Game game = ServerTestHelper.startServerGame(getTestMap());
        final InGameController igc = ServerTestHelper.getInGameController();

        ServerPlayer dutch = getServerPlayer(game, "model.nation.dutch");
        ServerPlayer french = getServerPlayer(game, "model.nation.french");
        Tension hateful = new Tension(Tension.Level.HATEFUL.getLimit());
        Stance initialStance = Stance.WAR;
        Stance newStance = Stance.PEACE;

        //setup
        setPlayersAt(initialStance, hateful);

        int dutchInitialTension = dutch.getTension(french).getValue();
        int frenchInitialTension = french.getTension(dutch).getValue();

        // Execute peace treaty
        igc.changeStance(dutch, newStance, french, true);

        // Verify results
        int dutchExpectedTension = Math.max(0, dutchInitialTension
                + Tension.CEASE_FIRE_MODIFIER + Tension.PEACE_TREATY_MODIFIER);
        int frenchExpectedTension = Math.max(0, frenchInitialTension
                + Tension.CEASE_FIRE_MODIFIER + Tension.PEACE_TREATY_MODIFIER);

        verifyTreatyResults(dutch, french, newStance, dutchExpectedTension);
        verifyTreatyResults(french, dutch, newStance, frenchExpectedTension);
    }

    /**
     * Tests the implementation of an accepted peace treaty while at
     * cease-fire.
     */
    public void testPeaceTreatyFromCeaseFireStance() {
        final Game game = ServerTestHelper.startServerGame(getTestMap());
        final InGameController igc = ServerTestHelper.getInGameController();

        ServerPlayer dutch = getServerPlayer(game, "model.nation.dutch");
        ServerPlayer french = getServerPlayer(game, "model.nation.french");
        Tension hateful = new Tension(Tension.Level.HATEFUL.getLimit());
        Stance initialStance = Stance.CEASE_FIRE;
        Stance newStance = Stance.PEACE;

        //setup
        //Note: the game only allows setting cease fire stance from war stance
        setPlayersAt(Stance.WAR, hateful);
        setPlayersAt(initialStance, hateful);

        int dutchInitialTension = dutch.getTension(french).getValue();
        int frenchInitialTension = french.getTension(dutch).getValue();
        StanceTradeItem peaceTreaty
                = new StanceTradeItem(game, dutch, french, newStance);

        // Execute peace treaty
        igc.changeStance(dutch, newStance, french, true);

        // Verify results
        int dutchExpectedTension = Math.max(0, dutchInitialTension
                + Tension.PEACE_TREATY_MODIFIER);
        int frenchExpectedTension = Math.max(0, frenchInitialTension
                + Tension.PEACE_TREATY_MODIFIER);

        verifyTreatyResults(dutch, french, newStance, dutchExpectedTension);
        verifyTreatyResults(french, dutch, newStance, frenchExpectedTension);
    }

    /**
     * Tests the implementation of an accepted cease fire treaty
     */
    public void testCeaseFireTreaty() {
        final Game game = ServerTestHelper.startServerGame(getTestMap());
        final InGameController igc = ServerTestHelper.getInGameController();

        ServerPlayer dutch = getServerPlayer(game, "model.nation.dutch");
        ServerPlayer french = getServerPlayer(game, "model.nation.french");
        Tension hateful = new Tension(Tension.Level.HATEFUL.getLimit());
        Stance initialStance = Stance.WAR;
        Stance newStance = Stance.CEASE_FIRE;

        //setup
        setPlayersAt(initialStance, hateful);

        int dutchInitialTension = dutch.getTension(french).getValue();
        int frenchInitialTension = french.getTension(dutch).getValue();

        // Execute cease-fire treaty
        igc.changeStance(dutch, newStance, french, true);

        // Verify results
        int dutchExpectedTension = Math.max(0, dutchInitialTension
                + Tension.CEASE_FIRE_MODIFIER);
        int frenchExpectedTension = Math.max(0, frenchInitialTension
                + Tension.CEASE_FIRE_MODIFIER);

        verifyTreatyResults(dutch, french, newStance, dutchExpectedTension);
        verifyTreatyResults(french, dutch, newStance, frenchExpectedTension);
    }

    public void testWarDeclarationAffectsSettlementAlarm() {
        final Game game = ServerTestHelper.startServerGame(getTestMap());
        final InGameController igc = ServerTestHelper.getInGameController();

        ServerPlayer dutch = getServerPlayer(game, "model.nation.dutch");
        ServerPlayer inca = getServerPlayer(game, "model.nation.inca");
        Player.makeContact(inca, dutch);

        FreeColTestCase.IndianSettlementBuilder builder
                = new FreeColTestCase.IndianSettlementBuilder(game);
        IndianSettlement camp = builder.player(inca).build();
        camp.setContacted(dutch);

        assertEquals("Inca should be at peace with dutch",
                Stance.PEACE, inca.getStance(dutch));
        Tension campAlarm = camp.getAlarm(dutch);
        assertNotNull("Camp should have had contact with Dutch",
                campAlarm);
        assertEquals("Camp should be happy",
                Tension.Level.HAPPY, campAlarm.getLevel());

        igc.changeStance(dutch, Stance.WAR, inca, false);
        assertEquals("Inca should not yet be at war with the Dutch",
                Stance.PEACE, inca.getStance(dutch));

        igc.changeStance(dutch, Stance.WAR, inca, true);
        assertEquals("Inca should be at war with the Dutch",
                Stance.WAR, inca.getStance(dutch));

        campAlarm = camp.getAlarm(dutch);
        assertEquals("Camp should be hateful",
                Tension.Level.HATEFUL, campAlarm.getLevel());
    }

    public void testEquipIndian() {
        final Game game = ServerTestHelper.startServerGame(getTestMap());
        final InGameController igc = ServerTestHelper.getInGameController();

        FreeColTestCase.IndianSettlementBuilder builder
                = new FreeColTestCase.IndianSettlementBuilder(game);
        IndianSettlement camp = builder.build();
        ServerPlayer indian = (ServerPlayer) camp.getOwner();
        List<AbstractGoods> required = nativeDragoonRole.getRequiredGoodsList();
        int horsesReqPerUnit = AbstractGoods.getCount(horsesType, required);
        int musketsReqPerUnit = AbstractGoods.getCount(musketsType, required);
        int ammunitionReqPerUnit = AbstractGoods.getCount(ammunitionType, required);

        // Setup
<<<<<<< HEAD
        camp.addGoods(horsesType, horsesReqPerUnit);
        camp.addGoods(musketsType, musketsReqPerUnit);
=======
        camp.addGoods(horsesType,horsesReqPerUnit);
        camp.addGoods(musketsType,musketsReqPerUnit);
        camp.addGoods(ammunitionType,ammunitionReqPerUnit);
>>>>>>> 86a04245

        assertEquals("Initial number of horses in Indian camp not as expected",
                horsesReqPerUnit, camp.getGoodsCount(horsesType));
        assertEquals("Initial number of muskets in Indian camp not as expected",
<<<<<<< HEAD
                musketsReqPerUnit, camp.getGoodsCount(musketsType));
=======
            musketsReqPerUnit, camp.getGoodsCount(musketsType));
        assertEquals("Initial number of ammunition in Indian camp not as expected",
    		ammunitionReqPerUnit, camp.getGoodsCount(ammunitionType));
>>>>>>> 86a04245

        Unit brave = camp.getUnitList().get(0);
        assertFalse("Brave should not be mounted",
                brave.isMounted());
        assertFalse("Brave should not be armed",
                brave.isArmed());
        assertFalse("Brave should not be a pioneer",
                brave.roleIsAvailable(pioneerRole));
        assertTrue("Brave can become a mounted brave",
                brave.roleIsAvailable(mountedBraveRole));
        assertTrue("Brave can become a armed brave",
                brave.roleIsAvailable(armedBraveRole));
        assertTrue("Brave can become a native dragoon",
                brave.roleIsAvailable(nativeDragoonRole));

        // Mount and arm the brave
        camp.equipForRole(brave, nativeDragoonRole, 1);

        // Verify results
        assertEquals("Brave should have native dragoon role", nativeDragoonRole,
                brave.getRole());
        assertTrue("Brave should be mounted",
                brave.isMounted());
        assertTrue("Brave should be armed",
                brave.isArmed());
        assertEquals("No muskets should remain in camp", 0,
                camp.getGoodsCount(musketsType));
        assertEquals("No horses should remain in camp", 0,
<<<<<<< HEAD
                camp.getGoodsCount(horsesType));
=======
                     camp.getGoodsCount(horsesType));
        assertEquals("No ammunition should remain in camp", 0,
                camp.getGoodsCount(ammunitionType));
>>>>>>> 86a04245
    }

    public void testEquipIndianNotEnoughReqGoods() {
        final Game game = ServerTestHelper.startServerGame(getTestMap());
        final InGameController igc = ServerTestHelper.getInGameController();

        FreeColTestCase.IndianSettlementBuilder builder
                = new FreeColTestCase.IndianSettlementBuilder(game);
        IndianSettlement camp = builder.build();

        List<AbstractGoods> required = mountedBraveRole.getRequiredGoodsList();
        int horsesReq = AbstractGoods.getCount(horsesType, required);
        int musketsReq = AbstractGoods.getCount(musketsType, required);

        // Setup
        camp.addGoods(horsesType, horsesReq / 2);
        camp.addGoods(musketsType, musketsReq / 2);
        assertEquals("Initial number of horses in camp not as expected",
                horsesReq / 2, camp.getGoodsCount(horsesType));
        assertEquals("Initial number of muskets in camp not as expected",
                musketsReq / 2, camp.getGoodsCount(musketsType));

        Unit brave = camp.getUnitList().get(0);
        assertTrue("Initial brave has default role",
                brave.hasDefaultRole());
        assertFalse("Initial brave should not be mounted",
                brave.isMounted());
        assertFalse("Initial brave should not be armed",
                brave.isArmed());

        // Try to mount and arm the brave
        camp.equipForRole(brave, nativeDragoonRole, 1);

        // Verify results
        assertTrue("Final brave has default role",
                brave.hasDefaultRole());
        assertFalse("Final brave should not be armed",
                brave.isArmed());
        assertEquals("The muskets should not have been touched",
                musketsReq / 2, camp.getGoodsCount(musketsType));
        assertFalse("Final brave should not be mounted",
                brave.isMounted());
        assertEquals("The horses should not have been touched",
                horsesReq / 2, camp.getGoodsCount(horsesType));
    }

    public void testAddFatherUnits() {
        final Game game = ServerTestHelper.startServerGame(getTestMap());
        final InGameController igc = ServerTestHelper.getInGameController();

        ServerPlayer dutch = getServerPlayer(game, "model.nation.dutch");
        assertEquals(0, dutch.getUnitCount());
        List<AbstractUnit> units = new ArrayList<>();
        units.add(new AbstractUnit(colonistType, Specification.DEFAULT_ROLE_ID, 1));
        units.add(new AbstractUnit(statesmanType, Specification.DEFAULT_ROLE_ID, 1));
        FoundingFather father = new FoundingFather("father", spec());
        father.setType(FoundingFatherType.TRADE);
        father.setUnits(units);
        spec().addTestFather(father);
        igc.addFoundingFather(dutch, father);

        assertEquals(2, dutch.getUnitCount());
        List<UnitType> types = toList(transform(dutch.getUnits(), alwaysTrue(),
                Unit::getType));
        assertTrue((colonistType == types.get(0)
                && statesmanType == types.get(1))
                || (colonistType == types.get(1)
                && statesmanType == types.get(0)));
    }

    public void testAddFatherBuildingEvent() {
        final Game game = ServerTestHelper.startServerGame(getTestMap());
        final InGameController igc = ServerTestHelper.getInGameController();

        BuildingType press = spec().getBuildingType("model.building.printingPress");
        Colony colony = getStandardColony(4);
        assertEquals(null, colony.getBuilding(press));

        FoundingFather father = new FoundingFather("father", spec());
        father.setType(FoundingFatherType.TRADE);
        List<Event> events = new ArrayList<>();
        Event event = new Event("model.event.freeBuilding", spec());
        event.setValue("model.building.printingPress");
        events.add(event);
        father.setEvents(events);
        igc.addFoundingFather(colony.getOwner(), father);

        assertTrue(colony.getBuilding(press) != null);
    }

    public void testPocahontas() {
        final Game game = ServerTestHelper.startServerGame(getTestMap());
        final Map map = game.getMap();
        final InGameController igc = ServerTestHelper.getInGameController();

        Colony colony = getStandardColony(4);
        ServerPlayer player = (ServerPlayer) colony.getOwner();
        FreeColTestCase.IndianSettlementBuilder builder
                = new FreeColTestCase.IndianSettlementBuilder(game)
                .settlementTile(map.getTile(8, 8));
        ServerIndianSettlement camp = (ServerIndianSettlement) builder.build();
        ServerPlayer indian = (ServerPlayer) camp.getOwner();
        Player.makeContact(indian, player);
        camp.setContacted(player);

        assertEquals("Initially, camp should be happy",
                camp.getAlarm(player).getLevel(), Tension.Level.HAPPY);
        igc.changeStance(indian, Stance.WAR, player, true);
        assertEquals("Camp should be hateful if war occurs",
                camp.getAlarm(player).getLevel(), Tension.Level.HATEFUL);

        FoundingFather father = spec().getFoundingFather("model.foundingFather.pocahontas");
        igc.addFoundingFather(player, father);
        assertEquals("Pocahontas should make all happy again",
                camp.getAlarm(player).getLevel(), Tension.Level.HAPPY);
    }

    public void testLaSalle() {
        final Game game = ServerTestHelper.startServerGame(getTestMap());
        final InGameController igc = ServerTestHelper.getInGameController();

        Colony colony = getStandardColony(2);
        ServerPlayer player = (ServerPlayer) colony.getOwner();
        assertEquals(2, colony.getUnitCount());

        // The colony has no stockade initially
        assertNull("Colony should have no stockade",
                colony.getBuilding(stockadeType));
        assertEquals("Population of 3 to required to build stockade", 3,
                stockadeType.getRequiredPopulation());

        // Adding LaSalle should have no effect when population is 2
        FoundingFather father
                = spec().getFoundingFather("model.foundingFather.laSalle");
        assertEquals("model.building.stockade",
                father.getEvents().get(0).getValue());
        igc.addFoundingFather(player, father);
        ServerTestHelper.newTurn();
        assertNull("Colony still should have no stockade",
                colony.getBuilding(stockadeType));

        // increasing population to 3 should give access to stockade
        Unit unit = new ServerUnit(getGame(), colony.getTile(), player,
                colonistType);
        // set the unit to work making bells
        unit.changeWorkType(bellsType);
        unit.setLocation(colony.getWorkLocationFor(unit, bellsType));
        ServerTestHelper.newTurn();

        assertNotNull("Colony should now have a stockade",
                colony.getBuilding(stockadeType));
    }

    public void testBuildingBonus() {
        final Game game = ServerTestHelper.startServerGame(getTestMap(true));
        final InGameController igc = ServerTestHelper.getInGameController();

        ServerPlayer dutch = getServerPlayer(game, "model.nation.dutch");
        FoundingFather father = new FoundingFather("father", spec());
        father.setType(FoundingFatherType.TRADE);
        Modifier priceBonus = new Modifier(Modifier.BUILDING_PRICE_BONUS,
                -100f, ModifierType.PERCENTAGE);
        Scope pressScope = new Scope();
        pressScope.setType("model.building.printingPress");
        List<Scope> scopeList = new ArrayList<>();
        scopeList.add(pressScope);
        priceBonus.copyScopes(scopeList);
        father.addModifier(priceBonus);
        igc.addFoundingFather(dutch, father);

        Colony colony = getStandardColony(4);
        ServerTestHelper.newTurn();
        assertTrue(colony.getBuilding(press) != null);
    }

    public void testUnitLosesExperienceWithWorkChange() {
        final Game game = ServerTestHelper.startServerGame(getTestMap());
        final Map map = game.getMap();
        final InGameController igc = ServerTestHelper.getInGameController();

        ServerPlayer dutch = getServerPlayer(game, "model.nation.dutch");
        Colony colony = getStandardColony(1);
        Unit colonist = new ServerUnit(game, map.getTile(6, 8), dutch,
                colonistType);
        colonist.changeWorkType(grainType);
        WorkLocation wl = colony.getWorkLocationFor(colonist, grainType);
        assertNotNull(wl);
        colonist.setLocation(wl);
        colonist.modifyExperience(10);
        assertTrue("Colonist should some initial experience",
                colonist.getExperience() > 0);

        igc.changeWorkType(dutch, colonist, cottonType);
        assertTrue("Colonist should have lost all experience",
                colonist.getExperience() == 0);
    }

    private int workLeftFor(UnitType unitType, TileType tileType,
                            TileImprovementType whichWork) {
        Game game = getStandardGame();
        game = ServerTestHelper.startServerGame(getTestMap(tileType));
        final InGameController igc = ServerTestHelper.getInGameController();

        ServerPlayer dutch = getServerPlayer(game, "model.nation.dutch");
        Tile tile = game.getMap().getTile(3, 3);
        assertEquals(tile.getType(), tileType);

        Unit unit = new ServerUnit(game, tile, dutch, unitType, pioneerRole);
        tile.setOwner(dutch);
        tile.setExplored(dutch, true);
        igc.changeWorkImprovementType(dutch, unit, whichWork);
        return unit.getWorkTurnsLeft();
    }

    /**
     * Check for basic time requirements...
     */
    public void testDoAssignedWorkAmateurAndHardyPioneer() {
        { // Savannah
            assertEquals(8, workLeftFor(colonistType, savannahForest, clear));
            assertEquals(6, workLeftFor(colonistType, savannahForest, road));
            assertEquals(5, workLeftFor(colonistType, savannah, plow));
            assertEquals(3, workLeftFor(colonistType, savannah, road));

            assertEquals(4, workLeftFor(hardyPioneerType, savannahForest, clear));
            assertEquals(3, workLeftFor(hardyPioneerType, savannahForest, road));
            assertEquals(3, workLeftFor(hardyPioneerType, savannah, plow));
            assertEquals(2, workLeftFor(hardyPioneerType, savannah, road));
        }

        { // Tundra
            assertEquals(6, workLeftFor(colonistType, tundraForest, clear));
            assertEquals(4, workLeftFor(colonistType, tundraForest, road));
            assertEquals(6, workLeftFor(colonistType, tundra, plow));
            assertEquals(4, workLeftFor(colonistType, tundra, road));

            assertEquals(3, workLeftFor(hardyPioneerType, tundraForest, clear));
            assertEquals(2, workLeftFor(hardyPioneerType, tundraForest, road));
            assertEquals(3, workLeftFor(hardyPioneerType, tundra, plow));
            assertEquals(2, workLeftFor(hardyPioneerType, tundra, road));
        }

        { // Plains
            assertEquals(6, workLeftFor(colonistType, plainsForest, clear));
            assertEquals(4, workLeftFor(colonistType, plainsForest, road));
            assertEquals(5, workLeftFor(colonistType, plains, plow));
            assertEquals(3, workLeftFor(colonistType, plains, road));

            assertEquals(3, workLeftFor(hardyPioneerType, plainsForest, clear));
            assertEquals(2, workLeftFor(hardyPioneerType, plainsForest, road));
            assertEquals(3, workLeftFor(hardyPioneerType, plains, plow));
            assertEquals(2, workLeftFor(hardyPioneerType, plains, road));
        }

        { // Hill
            assertEquals(4, workLeftFor(colonistType, hills, road));
            assertEquals(2, workLeftFor(hardyPioneerType, hills, road));
        }

        { // Mountain
            assertEquals(7, workLeftFor(colonistType, mountains, road));
            assertEquals(4, workLeftFor(hardyPioneerType, mountains, road));
        }

        { // Marsh
            assertEquals(8, workLeftFor(colonistType, marshForest, clear));
            assertEquals(6, workLeftFor(colonistType, marshForest, road));
            assertEquals(7, workLeftFor(colonistType, marsh, plow));
            assertEquals(5, workLeftFor(colonistType, marsh, road));

            assertEquals(4, workLeftFor(hardyPioneerType, marshForest, clear));
            assertEquals(3, workLeftFor(hardyPioneerType, marshForest, road));
            assertEquals(4, workLeftFor(hardyPioneerType, marsh, plow));
            assertEquals(3, workLeftFor(hardyPioneerType, marsh, road));
        }

        { // Desert
            assertEquals(6, workLeftFor(colonistType, desertForest, clear));
            assertEquals(4, workLeftFor(colonistType, desertForest, road));
            assertEquals(5, workLeftFor(colonistType, desert, plow));
            assertEquals(3, workLeftFor(colonistType, desert, road));

            assertEquals(3, workLeftFor(hardyPioneerType, desertForest, clear));
            assertEquals(2, workLeftFor(hardyPioneerType, desertForest, road));
            assertEquals(3, workLeftFor(hardyPioneerType, desert, plow));
            assertEquals(2, workLeftFor(hardyPioneerType, desert, road));
        }

        { // Swamp
            assertEquals(9, workLeftFor(colonistType, swampForest, clear));
            assertEquals(7, workLeftFor(colonistType, swampForest, road));
            assertEquals(9, workLeftFor(colonistType, swamp, plow));
            assertEquals(7, workLeftFor(colonistType, swamp, road));

            assertEquals(5, workLeftFor(hardyPioneerType, swampForest, clear));
            assertEquals(4, workLeftFor(hardyPioneerType, swampForest, road));
            assertEquals(5, workLeftFor(hardyPioneerType, swamp, plow));
            assertEquals(4, workLeftFor(hardyPioneerType, swamp, road));
        }
    }

    /**
     * Check upgrades on entering a colony.
     */
    public void testUnitTypeChangeOnEnterColony() {
        final Game game = ServerTestHelper.startServerGame(getTestMap(true));
        final InGameController igc = ServerTestHelper.getInGameController();

        ServerPlayer dutch = getServerPlayer(game, "model.nation.dutch");
        Colony colony = getStandardColony();

        UnitType gardenerType = new UnitType("gardener", spec());
        gardenerType.setSkill(0);
        gardenerType.addAbility(new Ability(Ability.PERSON));

        addUnitTypeChange(UnitChangeType.ENTER_COLONY, gardenerType, farmerType,
                100, -1);

        assertEquals(farmerType,
                spec().getUnitChange(UnitChangeType.ENTER_COLONY, gardenerType).to);
        Unit gardener = new ServerUnit(game, null, dutch, gardenerType);
        assertEquals(gardenerType, gardener.getType());
        WorkLocation loc = colony.getWorkLocationFor(gardener);
        assertNotNull(loc);
        gardener.setLocation(colony.getTile());

        igc.work(dutch, gardener, loc);
        assertEquals(farmerType, gardener.getType());
    }

    public void testCarpenterHouseNationalAdvantage() {
        final Game game = ServerTestHelper.startServerGame(getTestMap(true));
        final InGameController igc = ServerTestHelper.getInGameController();

        ServerColony colony = (ServerColony) getStandardColony(2);
        colony.addGoods(lumberType, 100);
        Unit unit = colony.getUnitList().get(0);
        Building building = colony.getBuilding(carpenterHouse);

        assertEquals("Production()", 0,
                building.getTotalProductionOf(hammersType));

        unit.setLocation(building);
        colony.invalidateCache();
        assertEquals("Production(unit)", 3,
                building.getTotalProductionOf(hammersType));

        ServerPlayer swedish = null;
        for (Nation n : game.getSpecification().getNations()) {
            if (n.getId().equals("model.nation.swedish")) {
                swedish = new ServerPlayer(game, false, n);
                swedish.setAI(true);
                game.addPlayer(swedish);
                break;
            }
        }
        assertNotNull("Swedes exist", swedish);
        igc.debugChangeOwner(colony, swedish);
        colony.invalidateCache();
        assertEquals("Production(unit/building-advantage)", 5,
                building.getTotalProductionOf(hammersType));
    }

    public void testAttrition() {
        final Game game = ServerTestHelper.startServerGame(getTestMap());
        final InGameController igc = ServerTestHelper.getInGameController();

        Colony colony = getStandardColony();
        ServerPlayer player = (ServerPlayer) colony.getOwner();
        Unit unit = new ServerUnit(game, colony.getTile(), player,
                indianConvertType);

        // Starts at zero attrition
        assertEquals(0, unit.getAttrition());

        // Should stay there because unit is at colony
        ServerTestHelper.newTurn();
        assertEquals(0, unit.getAttrition());

        // Move the unit out, and attrition should start
        for (Tile t : colony.getTile().getSurroundingTiles(1, 1)) {
            if (t.isLand()) {
                unit.setLocation(t);
                break;
            }
        }
        ServerTestHelper.newTurn();
        assertEquals(1, unit.getAttrition());

        // Normal unit is not subject to attrition
        Unit colonist = new ServerUnit(game, unit.getTile(), player,
                colonistType);
        assertEquals(0, colonist.getAttrition());
        ServerTestHelper.newTurn();
        assertEquals(0, colonist.getAttrition());

        // Run down the clock on the convert
        while (unit.getAttrition() < unit.getType().getMaximumAttrition()) {
            ServerTestHelper.newTurn();
        }
        assertFalse(unit.isDisposed());
        ServerTestHelper.newTurn();
        assertTrue(unit.isDisposed());
    }
<<<<<<< HEAD
=======
    
    public void testAmmunitionSpentCombat() {
        final Game game = ServerTestHelper.startServerGame(getTestMap(plains));
        final Map map = game.getMap();
        final InGameController igc = ServerTestHelper.getInGameController();

        ServerPlayer dutch = getServerPlayer(game, "model.nation.dutch");
        ServerPlayer french = getServerPlayer(game, "model.nation.french");
        igc.changeStance(dutch, Stance.WAR, french, true);

        Tile tile1 = map.getTile(5, 8);
        tile1.setExplored(dutch, true);
        tile1.setExplored(french, true);
        Tile tile2 = map.getTile(4, 8);
        tile2.setExplored(dutch, true);
        tile2.setExplored(french, true);
        Unit soldier = new ServerUnit(game, tile1, dutch,
                                   colonistType, soldierRole);
        Unit brave = new ServerUnit(game, tile2, french,
                                      braveType, armedBraveRole);

        // Verify starting ammunition
        assertEquals("Soldier should start with 5 ammunition", soldier.getAmmunitionCount(), 5);
        assertEquals("Armed Brave should start with 5 ammunition", brave.getAmmunitionCount(), 5);
        
        // First combat, both lose ammunition
        List<CombatEffectType> crs
            = fakeAttackResult(CombatEffectType.WIN, soldier, brave);
        checkCombat("Ammunition Spent", crs,
                    CombatEffectType.WIN, CombatEffectType.ATTACKER_AMMO_USED,
                    CombatEffectType.DEFENDER_AMMO_USED, CombatEffectType.SLAUGHTER_UNIT);
        igc.combat(dutch, soldier, brave, crs);

        // Verify that ammunition was spent
        assertEquals("Soldier should have 4 ammunition", soldier.getAmmunitionCount(), 4);
    }

    public void testAmmunitionDepletion() {
        final Game game = ServerTestHelper.startServerGame(getTestMap(plains));
        final Map map = game.getMap();
        final InGameController igc = ServerTestHelper.getInGameController();

        ServerPlayer dutch = getServerPlayer(game, "model.nation.dutch");
        ServerPlayer french = getServerPlayer(game, "model.nation.french");
        igc.changeStance(dutch, Stance.WAR, french, true);

        Tile tile1 = map.getTile(5, 8);
        tile1.setExplored(dutch, true);
        tile1.setExplored(french, true);
        Tile tile2 = map.getTile(4, 8);
        tile2.setExplored(dutch, true);
        tile2.setExplored(french, true);
        Unit winner = new ServerUnit(game, tile1, dutch,
                colonistType, dragoonRole);
        Unit loser = new ServerUnit(game, tile2, french,
                colonistType, dragoonRole);

        // Verify starting ammunition
        assertEquals("Winner should start with 5 ammunition", winner.getAmmunitionCount(), 5);
        assertEquals("Loser should start with 5 ammunition", loser.getAmmunitionCount(), 5);

        // First combat, both lose ammunition
        List<CombatEffectType> crs
                = fakeAttackResult(CombatEffectType.WIN, winner, loser);
        checkCombat("Ammunition Spent", crs,
                CombatEffectType.WIN, CombatEffectType.ATTACKER_AMMO_USED,
                CombatEffectType.DEFENDER_AMMO_USED, CombatEffectType.LOSE_EQUIP);
        igc.combat(dutch, winner, loser, crs);

        // Verify that ammunition was spent
        assertEquals("Winner should have 4 ammunition", winner.getAmmunitionCount(), 4);
        assertEquals("Loser should have 4 ammunition", loser.getAmmunitionCount(), 4);

        // Verify that loser changed to soldier
        assertEquals("Loser should be a soldier", loser.getRole(), soldierRole);

        // Reset loser
        loser.changeRole(dragoonRole, 1);

        // Second combat, both lose ammunition
        crs = fakeAttackResult(CombatEffectType.WIN, winner, loser);
        checkCombat("Ammunition Spent", crs,
                CombatEffectType.WIN, CombatEffectType.ATTACKER_AMMO_USED,
                CombatEffectType.DEFENDER_AMMO_USED, CombatEffectType.LOSE_EQUIP);
        igc.combat(dutch, winner, loser, crs);

        // Verify that ammunition was spent
        assertEquals("Winner should have 3 ammunition", winner.getAmmunitionCount(), 3);

        // Reset loser
        loser.changeRole(dragoonRole, 1);

        // Third combat, both lose ammunition
        crs = fakeAttackResult(CombatEffectType.WIN, winner, loser);
        checkCombat("Ammunition Spent", crs,
                CombatEffectType.WIN, CombatEffectType.ATTACKER_AMMO_USED,
                CombatEffectType.DEFENDER_AMMO_USED, CombatEffectType.LOSE_EQUIP);
        igc.combat(dutch, winner, loser, crs);

        // Verify that ammunition was spent
        assertEquals("Winner should have 2 ammunition", winner.getAmmunitionCount(), 2);

        // Reset loser
        loser.changeRole(dragoonRole, 1);

        // Fourth combat, both lose ammunition
        crs = fakeAttackResult(CombatEffectType.WIN, winner, loser);
        checkCombat("Ammunition Spent", crs,
                CombatEffectType.WIN, CombatEffectType.ATTACKER_AMMO_USED,
                CombatEffectType.DEFENDER_AMMO_USED, CombatEffectType.LOSE_EQUIP);
        igc.combat(dutch, winner, loser, crs);

        // Verify that ammunition was spent
        assertEquals("Winner should have 1 ammunition", winner.getAmmunitionCount(), 1);

        // Reset loser
        loser.changeRole(dragoonRole, 1);

        // Fifth combat, winner runs out of ammunition
        crs = fakeAttackResult(CombatEffectType.WIN, winner, loser);
        checkCombat("Ammunition Spent", crs,
                CombatEffectType.WIN, CombatEffectType.ATTACKER_AMMO_USED,
                CombatEffectType.ATTACKER_NO_AMMO, CombatEffectType.DEFENDER_AMMO_USED,
                CombatEffectType.LOSE_EQUIP);
        igc.combat(dutch, winner, loser, crs);

        // Verify that ammunition was spent
        assertEquals("Winner should have 0 ammunition", winner.getAmmunitionCount(), 0);

        // Verify that winner role has no ammunition
        assertEquals("Winner should have no ammunition", winner.getRole(), dragoonNoAmmoRole);

        // Verify that winner cannot attack without ammunition
        assertFalse("Winner should not be able to attack without ammunition", winner.canAttack(loser));
    }

    public void testAmmunitionReturnedColony() {
        final Game game = ServerTestHelper.startServerGame(getTestMap(plains));
        final Map map = game.getMap();
        final InGameController igc = ServerTestHelper.getInGameController();

        ServerPlayer dutch = getServerPlayer(game, "model.nation.dutch");
        ServerPlayer french = getServerPlayer(game, "model.nation.french");
        igc.changeStance(dutch, Stance.WAR, french, true);

        Tile tile1 = map.getTile(5, 8);
        tile1.setExplored(dutch, true);
        tile1.setExplored(french, true);
        Tile tile2 = map.getTile(4, 8);
        tile2.setExplored(dutch, true);
        tile2.setExplored(french, true);
        Unit soldier = new ServerUnit(game, tile1, dutch,
                colonistType, soldierRole);
        Unit brave = new ServerUnit(game, tile2, french,
                braveType, armedBraveRole);

        // Soldier loses 1 ammunition, 4 remains
        List<CombatEffectType> crs
                = fakeAttackResult(CombatEffectType.WIN, soldier, brave);
        igc.combat(dutch, soldier, brave, crs);

        // Create new colony
        Colony colony = getStandardColony();

        // Colony should have no Ammunition
        assertEquals(colony.getGoodsCount(ammunitionType), 0);

        // Add soldier to colony
        igc.joinColony(dutch, soldier, colony);

        // Colony should have only 4 ammunition
        assertEquals(colony.getGoodsCount(ammunitionType), 4);
    }
>>>>>>> 86a04245
}<|MERGE_RESOLUTION|>--- conflicted
+++ resolved
@@ -68,13 +68,9 @@
     private static final GoodsType lumberType
             = spec().getGoodsType("model.goods.lumber");
     private static final GoodsType musketsType
-<<<<<<< HEAD
-            = spec().getGoodsType("model.goods.muskets");
-=======
         = spec().getGoodsType("model.goods.muskets");
     private static final GoodsType ammunitionType
     	= spec().getGoodsType("model.goods.ammunition");
->>>>>>> 86a04245
     private static final GoodsType toolsType
             = spec().getGoodsType("model.goods.tools");
 
@@ -83,13 +79,9 @@
     private static final Role soldierRole
             = spec().getRole("model.role.soldier");
     private static final Role dragoonRole
-<<<<<<< HEAD
-            = spec().getRole("model.role.dragoon");
-=======
         = spec().getRole("model.role.dragoon");
     private static final Role dragoonNoAmmoRole
     	= spec().getRole("model.role.dragoonNoAmmo");
->>>>>>> 86a04245
     private static final Role pioneerRole
             = spec().getRole("model.role.pioneer");
     private static final Role missionaryRole
@@ -614,13 +606,9 @@
         List<CombatEffectType> crs
                 = fakeAttackResult(CombatEffectType.WIN, soldier, colonial);
         checkCombat("Soldier v Colonial (1)", crs,
-<<<<<<< HEAD
-                CombatEffectType.WIN, CombatEffectType.LOSE_EQUIP, CombatEffectType.DEMOTE_UNIT);
-=======
             CombatEffectType.WIN, CombatEffectType.ATTACKER_AMMO_USED,
             CombatEffectType.DEFENDER_AMMO_USED,
             CombatEffectType.LOSE_EQUIP, CombatEffectType.DEMOTE_UNIT);
->>>>>>> 86a04245
         igc.combat(french, soldier, colonial, crs);
 
         assertEquals("Colonial Regular is demoted",
@@ -629,11 +617,7 @@
         // Veteran attacks and captures the Colonial Regular
         crs = fakeAttackResult(CombatEffectType.WIN, soldier, colonial);
         checkCombat("Soldier v Colonial (2)", crs,
-<<<<<<< HEAD
-                CombatEffectType.WIN, CombatEffectType.CAPTURE_UNIT);
-=======
             CombatEffectType.WIN, CombatEffectType.ATTACKER_AMMO_USED, CombatEffectType.CAPTURE_UNIT);
->>>>>>> 86a04245
         igc.combat(french, soldier, colonial, crs);
 
         assertEquals("Colonial Regular is demoted",
@@ -673,11 +657,9 @@
         List<CombatEffectType> crs
                 = fakeAttackResult(CombatEffectType.WIN, attacker, defender);
         checkCombat("Veteran v Colony (1)", crs,
-<<<<<<< HEAD
-                CombatEffectType.WIN, CombatEffectType.LOSE_EQUIP);
-=======
-            CombatEffectType.WIN, CombatEffectType.ATTACKER_AMMO_USED, CombatEffectType.DEFENDER_AMMO_USED, CombatEffectType.LOSE_EQUIP);
->>>>>>> 86a04245
+                CombatEffectType.WIN, CombatEffectType.ATTACKER_AMMO_USED,
+                CombatEffectType.DEFENDER_AMMO_USED, CombatEffectType.LOSE_EQUIP);
+
         igc.combat(french, attacker, defender, crs);
 
         assertTrue("Attacker should be mounted",
@@ -698,11 +680,9 @@
         // Attacker loses and loses horses
         crs = fakeAttackResult(CombatEffectType.LOSE, attacker, defender);
         checkCombat("Veteran v Colony (2) ", crs,
-<<<<<<< HEAD
-                CombatEffectType.LOSE, CombatEffectType.LOSE_EQUIP);
-=======
-    		CombatEffectType.LOSE, CombatEffectType.DEFENDER_AMMO_USED, CombatEffectType.ATTACKER_AMMO_USED, CombatEffectType.LOSE_EQUIP);
->>>>>>> 86a04245
+    		CombatEffectType.LOSE, CombatEffectType.DEFENDER_AMMO_USED,
+            CombatEffectType.ATTACKER_AMMO_USED, CombatEffectType.LOSE_EQUIP);
+
         igc.combat(french, attacker, defender, crs);
 
         assertFalse("Attacker should not be mounted",
@@ -723,11 +703,8 @@
         // Attacker wins and defender loses muskets
         crs = fakeAttackResult(CombatEffectType.WIN, attacker, defender);
         checkCombat("Veteran v Colony (3)", crs,
-<<<<<<< HEAD
-                CombatEffectType.WIN, CombatEffectType.LOSE_EQUIP);
-=======
-    		CombatEffectType.WIN, CombatEffectType.ATTACKER_AMMO_USED, CombatEffectType.DEFENDER_AMMO_USED, CombatEffectType.LOSE_EQUIP);
->>>>>>> 86a04245
+    		CombatEffectType.WIN, CombatEffectType.ATTACKER_AMMO_USED,
+            CombatEffectType.DEFENDER_AMMO_USED, CombatEffectType.LOSE_EQUIP);
         igc.combat(french, attacker, defender, crs);
 
         assertFalse("Attacker should not be mounted",
@@ -748,11 +725,8 @@
         // Attacker wins and captures the settlement
         crs = fakeAttackResult(CombatEffectType.WIN, attacker, defender);
         checkCombat("Veteran v Colony (4)", crs,
-<<<<<<< HEAD
-                CombatEffectType.WIN, CombatEffectType.CAPTURE_COLONY);
-=======
-            CombatEffectType.WIN, CombatEffectType.ATTACKER_AMMO_USED, CombatEffectType.CAPTURE_COLONY);
->>>>>>> 86a04245
+            CombatEffectType.WIN, CombatEffectType.ATTACKER_AMMO_USED,
+            CombatEffectType.CAPTURE_COLONY);
         igc.combat(french, attacker, defender, crs);
 
         assertFalse("Attacker should not be mounted",
@@ -807,12 +781,8 @@
         List<CombatEffectType> crs
                 = fakeAttackResult(CombatEffectType.WIN, attacker, defender);
         checkCombat("Brave v Colony (1)", crs,
-<<<<<<< HEAD
-                CombatEffectType.WIN, CombatEffectType.LOSE_EQUIP);
-=======
             CombatEffectType.WIN, CombatEffectType.ATTACKER_AMMO_USED, 
             CombatEffectType.DEFENDER_AMMO_USED, CombatEffectType.LOSE_EQUIP);
->>>>>>> 86a04245
         igc.combat(inca, attacker, defender, crs);
 
         assertEquals("Colony size should be 1",
@@ -837,12 +807,8 @@
         // Attacker wins and defender loses muskets
         crs = fakeAttackResult(CombatEffectType.WIN, attacker, defender);
         checkCombat("Brave v Colony (2)", crs,
-<<<<<<< HEAD
-                CombatEffectType.WIN, CombatEffectType.LOSE_EQUIP);
-=======
     		CombatEffectType.WIN, CombatEffectType.ATTACKER_AMMO_USED, 
             CombatEffectType.DEFENDER_AMMO_USED, CombatEffectType.LOSE_EQUIP);
->>>>>>> 86a04245
         igc.combat(inca, attacker, defender, crs);
 
         assertEquals("Colony size should be 1",
@@ -871,11 +837,8 @@
         // Attacker wins and slaughters the defender.
         crs = fakeAttackResult(CombatEffectType.WIN, attacker, defender);
         checkCombat("Brave v Colony (3)", crs,
-<<<<<<< HEAD
-                CombatEffectType.WIN, CombatEffectType.SLAUGHTER_UNIT);
-=======
             CombatEffectType.WIN, CombatEffectType.ATTACKER_AMMO_USED, CombatEffectType.SLAUGHTER_UNIT);
->>>>>>> 86a04245
+
         igc.combat(inca, attacker, defender, crs);
 
         assertEquals("Colony size should be 1",
@@ -901,11 +864,8 @@
                 colony.canBePillaged(attacker));
         crs = fakeAttackResult(CombatEffectType.WIN, attacker, defender);
         checkCombat("Brave v Colony (4)", crs,
-<<<<<<< HEAD
-                CombatEffectType.WIN, CombatEffectType.PILLAGE_COLONY);
-=======
             CombatEffectType.WIN, CombatEffectType.ATTACKER_AMMO_USED, CombatEffectType.PILLAGE_COLONY);
->>>>>>> 86a04245
+
         igc.combat(inca, attacker, defender, crs);
 
         assertTrue("Attacker should be mounted",
@@ -929,12 +889,9 @@
                 colony.canBePillaged(attacker));
         crs = fakeAttackResult(CombatEffectType.WIN, attacker, defender);
         checkCombat("Brave v Colony (5)", crs,
-<<<<<<< HEAD
-                CombatEffectType.WIN, CombatEffectType.PILLAGE_COLONY);
-=======
             CombatEffectType.WIN, CombatEffectType.ATTACKER_AMMO_USED, 
             CombatEffectType.ATTACKER_NO_AMMO, CombatEffectType.PILLAGE_COLONY);
->>>>>>> 86a04245
+
         igc.combat(inca, attacker, defender, crs);
 
         assertTrue("Attacker should be mounted",
@@ -954,14 +911,7 @@
         assertFalse("Colony should not be pillageable",
                 colony.canBePillaged(attacker));
         colony.addGoods(cottonType, 100);
-        assertTrue("Colony has goods, should be pillageable",
-<<<<<<< HEAD
-                colony.canBePillaged(attacker));
-        crs = fakeAttackResult(CombatEffectType.WIN, attacker, defender);
-        checkCombat("Brave v Colony (6)", crs,
-                CombatEffectType.WIN, CombatEffectType.PILLAGE_COLONY);
-=======
-                   colony.canBePillaged(attacker));
+        assertTrue("Colony has goods, should be pillageable", colony.canBePillaged(attacker));
         
         // Restock attacker ammunition
         attacker.changeRole(nativeDragoonRole, 1);
@@ -970,7 +920,7 @@
         checkCombat("Brave v Colony (6)", crs,
             CombatEffectType.WIN, CombatEffectType.ATTACKER_AMMO_USED, 
             CombatEffectType.PILLAGE_COLONY);
->>>>>>> 86a04245
+
         igc.combat(inca, attacker, defender, crs);
 
         assertTrue("Attacker should be mounted",
@@ -993,12 +943,9 @@
                 colony.canBePillaged(attacker));
         crs = fakeAttackResult(CombatEffectType.WIN, attacker, defender);
         checkCombat("Brave v Colony (7)", crs,
-<<<<<<< HEAD
-                CombatEffectType.WIN, CombatEffectType.PILLAGE_COLONY);
-=======
     		CombatEffectType.WIN, CombatEffectType.ATTACKER_AMMO_USED, 
             CombatEffectType.PILLAGE_COLONY);
->>>>>>> 86a04245
+
         igc.combat(inca, attacker, defender, crs);
 
         assertTrue("Attacker should be mounted",
@@ -1018,12 +965,9 @@
         // Attacker wins and destroys the colony
         crs = fakeAttackResult(CombatEffectType.WIN, attacker, defender);
         checkCombat("Brave v Colony (8)", crs,
-<<<<<<< HEAD
-                CombatEffectType.WIN, CombatEffectType.SLAUGHTER_UNIT, CombatEffectType.DESTROY_COLONY);
-=======
             CombatEffectType.WIN, CombatEffectType.ATTACKER_AMMO_USED,
             CombatEffectType.SLAUGHTER_UNIT, CombatEffectType.DESTROY_COLONY);
->>>>>>> 86a04245
+
         igc.combat(inca, attacker, defender, crs);
 
         assertTrue("Attacker should be mounted",
@@ -1069,14 +1013,10 @@
         List<CombatEffectType> crs
                 = fakeAttackResult(CombatEffectType.WIN, attacker, colonist);
         checkCombat("Inca v Colony", crs,
-<<<<<<< HEAD
-                CombatEffectType.WIN, CombatEffectType.AUTOEQUIP_UNIT,
-                CombatEffectType.LOSE_AUTOEQUIP);
-=======
                     CombatEffectType.WIN, CombatEffectType.ATTACKER_AMMO_USED,
                     CombatEffectType.AUTOEQUIP_UNIT,
                     CombatEffectType.LOSE_AUTOEQUIP);
->>>>>>> 86a04245
+
         igc.combat(inca, attacker, colonist, crs);
 
         assertFalse("Colonist should not be disposed",
@@ -1112,11 +1052,9 @@
         List<CombatEffectType> crs
                 = fakeAttackResult(CombatEffectType.WIN, soldier, pioneer);
         checkCombat("Soldier v Pioneer", crs,
-<<<<<<< HEAD
-                CombatEffectType.WIN, CombatEffectType.SLAUGHTER_UNIT);
-=======
-                    CombatEffectType.WIN, CombatEffectType.ATTACKER_AMMO_USED, CombatEffectType.SLAUGHTER_UNIT);
->>>>>>> 86a04245
+                CombatEffectType.WIN, CombatEffectType.ATTACKER_AMMO_USED,
+                CombatEffectType.SLAUGHTER_UNIT);
+
         igc.combat(french, soldier, pioneer, crs);
 
         assertTrue("Pioneer should be dead",
@@ -1148,11 +1086,9 @@
         List<CombatEffectType> crs
                 = fakeAttackResult(CombatEffectType.WIN, soldier, scout);
         checkCombat("Soldier v scout", crs,
-<<<<<<< HEAD
-                CombatEffectType.WIN, CombatEffectType.SLAUGHTER_UNIT);
-=======
-                    CombatEffectType.WIN, CombatEffectType.ATTACKER_AMMO_USED, CombatEffectType.SLAUGHTER_UNIT);
->>>>>>> 86a04245
+                CombatEffectType.WIN, CombatEffectType.ATTACKER_AMMO_USED,
+                CombatEffectType.SLAUGHTER_UNIT);
+
         igc.combat(french, soldier, scout, crs);
 
         assertTrue("Scout should be dead",
@@ -1216,14 +1152,10 @@
         List<CombatEffectType> crs
                 = fakeAttackResult(CombatEffectType.WIN, unit, soldier);
         checkCombat("Criminal promotion", crs,
-<<<<<<< HEAD
-                CombatEffectType.WIN, CombatEffectType.LOSE_EQUIP,
-                CombatEffectType.PROMOTE_UNIT);
-=======
                     CombatEffectType.WIN, CombatEffectType.ATTACKER_AMMO_USED,
                     CombatEffectType.DEFENDER_AMMO_USED, CombatEffectType.LOSE_EQUIP,
                     CombatEffectType.PROMOTE_UNIT);
->>>>>>> 86a04245
+
         igc.combat(dutch, unit, soldier, crs);
 
         assertEquals("Criminal should be promoted to servant",
@@ -1233,14 +1165,10 @@
         soldier.changeRole(soldierRole, 1);
         crs = fakeAttackResult(CombatEffectType.WIN, unit, soldier);
         checkCombat("Servant promotion", crs,
-<<<<<<< HEAD
-                CombatEffectType.WIN, CombatEffectType.LOSE_EQUIP,
-                CombatEffectType.PROMOTE_UNIT);
-=======
 	        		CombatEffectType.WIN, CombatEffectType.ATTACKER_AMMO_USED,
 	                CombatEffectType.DEFENDER_AMMO_USED, CombatEffectType.LOSE_EQUIP,
 	                CombatEffectType.PROMOTE_UNIT);
->>>>>>> 86a04245
+
         igc.combat(dutch, unit, soldier, crs);
 
         assertEquals("Servant should be promoted to colonist",
@@ -1250,14 +1178,10 @@
         soldier.changeRole(soldierRole, 1);
         crs = fakeAttackResult(CombatEffectType.WIN, unit, soldier);
         checkCombat("Colonist promotion failed", crs,
-<<<<<<< HEAD
-                CombatEffectType.WIN, CombatEffectType.LOSE_EQUIP,
-                CombatEffectType.PROMOTE_UNIT);
-=======
 	        		CombatEffectType.WIN, CombatEffectType.ATTACKER_AMMO_USED,
 	                CombatEffectType.DEFENDER_AMMO_USED, CombatEffectType.LOSE_EQUIP,
 	                CombatEffectType.PROMOTE_UNIT);
->>>>>>> 86a04245
+
         igc.combat(dutch, unit, soldier, crs);
 
         assertEquals("Colonist should be promoted to Veteran",
@@ -1281,12 +1205,8 @@
         soldier.changeRole(soldierRole, 1);
         crs = fakeAttackResult(CombatEffectType.WIN, unit, soldier);
         checkCombat("Veteran promotion", crs,
-<<<<<<< HEAD
-                CombatEffectType.WIN, CombatEffectType.LOSE_EQUIP,
-=======
         		CombatEffectType.WIN, CombatEffectType.ATTACKER_AMMO_USED,
                 CombatEffectType.DEFENDER_AMMO_USED, CombatEffectType.LOSE_EQUIP,
->>>>>>> 86a04245
                 CombatEffectType.PROMOTE_UNIT);
         igc.combat(dutch, unit, soldier, crs);
 
@@ -1297,13 +1217,10 @@
         soldier.changeRole(soldierRole, 1);
         crs = fakeAttackResult(CombatEffectType.WIN, unit, soldier);
         checkCombat("Colonial Regular over-promotion failed", crs,
-<<<<<<< HEAD
-                CombatEffectType.WIN, CombatEffectType.LOSE_EQUIP);
-=======
         		CombatEffectType.WIN, CombatEffectType.ATTACKER_AMMO_USED,
         		CombatEffectType.ATTACKER_NO_AMMO, CombatEffectType.DEFENDER_AMMO_USED, 
         		CombatEffectType.LOSE_EQUIP);
->>>>>>> 86a04245
+
         igc.combat(dutch, unit, soldier, crs);
 
         assertEquals("Colonial Regular should still be Colonial Regular",
@@ -1340,11 +1257,9 @@
         List<CombatEffectType> crs
                 = fakeAttackResult(CombatEffectType.LOSE, colonist, soldier);
         checkCombat("Colonist v Soldier", crs,
-<<<<<<< HEAD
-                CombatEffectType.LOSE, CombatEffectType.CAPTURE_UNIT);
-=======
-                    CombatEffectType.LOSE, CombatEffectType.DEFENDER_AMMO_USED, CombatEffectType.CAPTURE_UNIT);
->>>>>>> 86a04245
+                    CombatEffectType.LOSE, CombatEffectType.DEFENDER_AMMO_USED,
+                    CombatEffectType.CAPTURE_UNIT);
+
         igc.combat(dutch, colonist, soldier, crs);
 
         assertEquals("Colonist should still be a colonist",
@@ -1379,12 +1294,9 @@
         List<CombatEffectType> crs
                 = fakeAttackResult(CombatEffectType.LOSE, soldier1, soldier2);
         checkCombat("Soldier should lose equipment", crs,
-<<<<<<< HEAD
-                CombatEffectType.LOSE, CombatEffectType.LOSE_EQUIP);
-=======
                     CombatEffectType.LOSE, CombatEffectType.DEFENDER_AMMO_USED, 
                     CombatEffectType.ATTACKER_AMMO_USED, CombatEffectType.LOSE_EQUIP);
->>>>>>> 86a04245
+
         igc.combat(dutch, soldier1, soldier2, crs);
 
         assertEquals("Soldier should be a colonist",
@@ -1399,12 +1311,9 @@
         // Soldier loses and is captured
         crs = fakeAttackResult(CombatEffectType.LOSE, soldier1, soldier2);
         checkCombat("Soldier v soldier", crs,
-<<<<<<< HEAD
-                CombatEffectType.LOSE, CombatEffectType.CAPTURE_UNIT);
-=======
                     CombatEffectType.LOSE, CombatEffectType.DEFENDER_AMMO_USED, 
                     CombatEffectType.CAPTURE_UNIT);
->>>>>>> 86a04245
+
         igc.combat(dutch, soldier1, soldier2, crs);
 
         assertEquals("Soldier should be a colonist",
@@ -1445,12 +1354,9 @@
         List<CombatEffectType> crs
                 = fakeAttackResult(CombatEffectType.LOSE, dragoon, soldier);
         checkCombat("Dragoon v soldier (1)", crs,
-<<<<<<< HEAD
-                CombatEffectType.LOSE, CombatEffectType.LOSE_EQUIP);
-=======
             CombatEffectType.LOSE, CombatEffectType.DEFENDER_AMMO_USED, 
             CombatEffectType.ATTACKER_AMMO_USED, CombatEffectType.LOSE_EQUIP);
->>>>>>> 86a04245
+
         igc.combat(dutch, dragoon, soldier, crs);
 
         assertEquals("Attacker should be a colonist", colonistType,
@@ -1472,12 +1378,9 @@
 
         crs = fakeAttackResult(CombatEffectType.LOSE, dragoon, soldier);
         checkCombat("Dragoon v soldier (2)", crs,
-<<<<<<< HEAD
-                CombatEffectType.LOSE, CombatEffectType.LOSE_EQUIP);
-=======
     		CombatEffectType.LOSE, CombatEffectType.DEFENDER_AMMO_USED, 
             CombatEffectType.ATTACKER_AMMO_USED, CombatEffectType.LOSE_EQUIP);
->>>>>>> 86a04245
+
         igc.combat(dutch, dragoon, soldier, crs);
 
         assertEquals("Attacker should be a colonist", colonistType,
@@ -1491,12 +1394,9 @@
 
         crs = fakeAttackResult(CombatEffectType.WIN, soldier, dragoon);
         checkCombat("Soldier v ex-dragoon", crs,
-<<<<<<< HEAD
-                CombatEffectType.WIN, CombatEffectType.CAPTURE_UNIT);
-=======
             CombatEffectType.WIN, CombatEffectType.ATTACKER_AMMO_USED, 
             CombatEffectType.CAPTURE_UNIT);
->>>>>>> 86a04245
+
         igc.combat(french, soldier, dragoon, crs);
 
         assertEquals("Defender should be a colonist", colonistType,
@@ -1540,11 +1440,9 @@
         List<CombatEffectType> crs
                 = fakeAttackResult(CombatEffectType.LOSE, dragoon, brave);
         checkCombat("Dragoon v Brave (1)", crs,
-<<<<<<< HEAD
-                CombatEffectType.LOSE, CombatEffectType.CAPTURE_EQUIP);
-=======
-                    CombatEffectType.LOSE, CombatEffectType.ATTACKER_AMMO_USED, CombatEffectType.CAPTURE_EQUIP);
->>>>>>> 86a04245
+                    CombatEffectType.LOSE, CombatEffectType.ATTACKER_AMMO_USED,
+                    CombatEffectType.CAPTURE_EQUIP);
+
         igc.combat(dutch, dragoon, brave, crs);
 
         assertEquals("Dragoon should be a colonist",
@@ -1565,11 +1463,9 @@
         // Dragoon loses and brave captures its muskets
         crs = fakeAttackResult(CombatEffectType.LOSE, dragoon, brave);
         checkCombat("Dragoon v Brave (2)", crs,
-<<<<<<< HEAD
-                CombatEffectType.LOSE, CombatEffectType.CAPTURE_EQUIP);
-=======
-                    CombatEffectType.LOSE, CombatEffectType.ATTACKER_AMMO_USED, CombatEffectType.CAPTURE_EQUIP);
->>>>>>> 86a04245
+                    CombatEffectType.LOSE, CombatEffectType.ATTACKER_AMMO_USED,
+                    CombatEffectType.CAPTURE_EQUIP);
+
         igc.combat(dutch, dragoon, brave, crs);
 
         assertEquals("Attacker should be a colonist",
@@ -1590,11 +1486,9 @@
         // Dragoon loses and is slaughtered
         crs = fakeAttackResult(CombatEffectType.LOSE, dragoon, brave);
         checkCombat("Dragoon v Brave (3)", crs,
-<<<<<<< HEAD
-                CombatEffectType.LOSE, CombatEffectType.SLAUGHTER_UNIT);
-=======
-                    CombatEffectType.LOSE, CombatEffectType.DEFENDER_AMMO_USED, CombatEffectType.SLAUGHTER_UNIT);
->>>>>>> 86a04245
+                    CombatEffectType.LOSE, CombatEffectType.DEFENDER_AMMO_USED,
+                    CombatEffectType.SLAUGHTER_UNIT);
+
         igc.combat(dutch, dragoon, brave, crs);
 
         assertTrue("Dragoon should be disposed",
@@ -1625,12 +1519,9 @@
         List<CombatEffectType> crs
                 = fakeAttackResult(CombatEffectType.LOSE, scout, soldier);
         checkCombat("Scout v Soldier", crs,
-<<<<<<< HEAD
-                CombatEffectType.LOSE, CombatEffectType.SLAUGHTER_UNIT);
-=======
                     CombatEffectType.LOSE, CombatEffectType.DEFENDER_AMMO_USED, 
                     CombatEffectType.SLAUGHTER_UNIT);
->>>>>>> 86a04245
+
         igc.combat(dutch, scout, soldier, crs);
 
         assertTrue("Scout should be disposed",
@@ -1666,12 +1557,9 @@
         List<CombatEffectType> crs
                 = fakeAttackResult(CombatEffectType.LOSE, soldier1, soldier2);
         checkCombat("Soldier v Soldier", crs,
-<<<<<<< HEAD
-                CombatEffectType.LOSE, CombatEffectType.LOSE_EQUIP);
-=======
-            CombatEffectType.LOSE, CombatEffectType.DEFENDER_AMMO_USED, 
-            CombatEffectType.ATTACKER_AMMO_USED, CombatEffectType.LOSE_EQUIP);
->>>>>>> 86a04245
+                CombatEffectType.LOSE, CombatEffectType.DEFENDER_AMMO_USED,
+                CombatEffectType.ATTACKER_AMMO_USED, CombatEffectType.LOSE_EQUIP);
+
         igc.combat(dutch, soldier1, soldier2, crs);
 
         assertEquals("Soldier1 should be a Veteran", veteranType,
@@ -1686,12 +1574,9 @@
         // Soldier1 loses and is captured
         crs = fakeAttackResult(CombatEffectType.LOSE, soldier1, soldier2);
         checkCombat("Soldier1 v Soldier2", crs,
-<<<<<<< HEAD
-                CombatEffectType.LOSE, CombatEffectType.CAPTURE_UNIT);
-=======
-            CombatEffectType.LOSE, CombatEffectType.DEFENDER_AMMO_USED,
-            CombatEffectType.CAPTURE_UNIT);
->>>>>>> 86a04245
+                CombatEffectType.LOSE, CombatEffectType.DEFENDER_AMMO_USED,
+                CombatEffectType.CAPTURE_UNIT);
+
         igc.combat(dutch, soldier1, soldier2, crs);
 
         assertEquals("Soldier1 should be a colonist", colonistType,
@@ -1727,11 +1612,9 @@
         List<CombatEffectType> crs
                 = fakeAttackResult(CombatEffectType.LOSE, artillery, soldier);
         checkCombat("Artillery v Soldier (1)", crs,
-<<<<<<< HEAD
-                CombatEffectType.LOSE, CombatEffectType.DEMOTE_UNIT);
-=======
-            CombatEffectType.LOSE, CombatEffectType.DEFENDER_AMMO_USED, CombatEffectType.DEMOTE_UNIT);
->>>>>>> 86a04245
+                CombatEffectType.LOSE, CombatEffectType.DEFENDER_AMMO_USED,
+                CombatEffectType.DEMOTE_UNIT);
+
         igc.combat(dutch, artillery, soldier, crs);
 
         assertEquals("Artillery should be damaged artillery",
@@ -1744,11 +1627,9 @@
         // Artillery loses and is slaughtered
         crs = fakeAttackResult(CombatEffectType.LOSE, artillery, soldier);
         checkCombat("Artillery v Soldier (2)", crs,
-<<<<<<< HEAD
-                CombatEffectType.LOSE, CombatEffectType.SLAUGHTER_UNIT);
-=======
-            CombatEffectType.LOSE, CombatEffectType.DEFENDER_AMMO_USED, CombatEffectType.SLAUGHTER_UNIT);
->>>>>>> 86a04245
+                CombatEffectType.LOSE, CombatEffectType.DEFENDER_AMMO_USED,
+                CombatEffectType.SLAUGHTER_UNIT);
+
         igc.combat(dutch, artillery, soldier, crs);
 
         assertTrue("Artillery should be disposed",
@@ -1948,25 +1829,16 @@
         int ammunitionReqPerUnit = AbstractGoods.getCount(ammunitionType, required);
 
         // Setup
-<<<<<<< HEAD
-        camp.addGoods(horsesType, horsesReqPerUnit);
-        camp.addGoods(musketsType, musketsReqPerUnit);
-=======
         camp.addGoods(horsesType,horsesReqPerUnit);
         camp.addGoods(musketsType,musketsReqPerUnit);
         camp.addGoods(ammunitionType,ammunitionReqPerUnit);
->>>>>>> 86a04245
 
         assertEquals("Initial number of horses in Indian camp not as expected",
                 horsesReqPerUnit, camp.getGoodsCount(horsesType));
         assertEquals("Initial number of muskets in Indian camp not as expected",
-<<<<<<< HEAD
                 musketsReqPerUnit, camp.getGoodsCount(musketsType));
-=======
-            musketsReqPerUnit, camp.getGoodsCount(musketsType));
         assertEquals("Initial number of ammunition in Indian camp not as expected",
     		ammunitionReqPerUnit, camp.getGoodsCount(ammunitionType));
->>>>>>> 86a04245
 
         Unit brave = camp.getUnitList().get(0);
         assertFalse("Brave should not be mounted",
@@ -1995,13 +1867,9 @@
         assertEquals("No muskets should remain in camp", 0,
                 camp.getGoodsCount(musketsType));
         assertEquals("No horses should remain in camp", 0,
-<<<<<<< HEAD
-                camp.getGoodsCount(horsesType));
-=======
                      camp.getGoodsCount(horsesType));
         assertEquals("No ammunition should remain in camp", 0,
                 camp.getGoodsCount(ammunitionType));
->>>>>>> 86a04245
     }
 
     public void testEquipIndianNotEnoughReqGoods() {
@@ -2406,9 +2274,7 @@
         ServerTestHelper.newTurn();
         assertTrue(unit.isDisposed());
     }
-<<<<<<< HEAD
-=======
-    
+
     public void testAmmunitionSpentCombat() {
         final Game game = ServerTestHelper.startServerGame(getTestMap(plains));
         final Map map = game.getMap();
@@ -2581,5 +2447,4 @@
         // Colony should have only 4 ammunition
         assertEquals(colony.getGoodsCount(ammunitionType), 4);
     }
->>>>>>> 86a04245
 }