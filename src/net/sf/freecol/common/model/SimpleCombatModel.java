/**
 * Copyright (C) 2002-2022   The FreeCol Team
 * <p>
 * This file is part of FreeCol.
 * <p>
 * FreeCol is free software: you can redistribute it and/or modify
 * it under the terms of the GNU General Public License as published by
 * the Free Software Foundation, either version 2 of the License, or
 * (at your option) any later version.
 * <p>
 * FreeCol is distributed in the hope that it will be useful,
 * but WITHOUT ANY WARRANTY; without even the implied warranty of
 * MERCHANTABILITY or FITNESS FOR A PARTICULAR PURPOSE.  See the
 * GNU General Public License for more details.
 * <p>
 * You should have received a copy of the GNU General Public License
 * along with FreeCol.  If not, see <http://www.gnu.org/licenses/>.
 */

package net.sf.freecol.common.model;

import static net.sf.freecol.common.util.CollectionUtils.alwaysTrue;
import static net.sf.freecol.common.util.CollectionUtils.any;
import static net.sf.freecol.common.util.CollectionUtils.matchKeyEquals;
import static net.sf.freecol.common.util.CollectionUtils.sort;
import static net.sf.freecol.common.util.CollectionUtils.sumDouble;
import static net.sf.freecol.common.util.CollectionUtils.toList;
import static net.sf.freecol.common.util.CollectionUtils.transform;
import static net.sf.freecol.common.util.RandomUtils.randomDouble;

import java.util.ArrayList;
import java.util.HashSet;
import java.util.List;
import java.util.Random;
import java.util.Set;
import java.util.logging.Level;
import java.util.logging.Logger;

import net.sf.freecol.FreeCol;
import net.sf.freecol.client.gui.GUI;
import net.sf.freecol.client.gui.SwingGUI;
import net.sf.freecol.client.gui.action.ActionManager;
import net.sf.freecol.client.gui.panel.FreeColPanel;
import net.sf.freecol.client.gui.panel.NewPanel;
import net.sf.freecol.common.model.Modifier.ModifierType;
import net.sf.freecol.common.util.LogBuilder;
import net.sf.freecol.server.model.ServerUnit;

import javax.swing.*;


/**
 * This class implements the original Colonization combat model.
 * <p>
 * The name of this class is laughably wrong.
 * <p>
 * Note that the damage part of any CombatResult is ignored throughout.
 */
public class SimpleCombatModel extends CombatModel {

    private static final Logger logger = Logger.getLogger(SimpleCombatModel.class.getName());

    /**
     * The maximum attack power of a Colony's fortifications against a
     * naval unit.
     */
    public static final int MAXIMUM_BOMBARD_POWER = 48;

    /**
     * A defence percentage bonus that disables the fortification bonus.
     */
    public static final int STRONG_DEFENCE_THRESHOLD = 150; // percent

    public static final Modifier UNKNOWN_DEFENCE_MODIFIER
            = new Modifier("bogus", Modifier.UNKNOWN, ModifierType.ADDITIVE);


    /**
     * Deliberately empty constructor.
     */
    public SimpleCombatModel() {
    }


    /**
     * Calculates the odds of success in combat.
     *
     * @param attacker The attacker.
     * @param defender The defender.
     * @return The combat odds.
     */
    @Override
    public CombatOdds calculateCombatOdds(FreeColGameObject attacker,
                                          FreeColGameObject defender) {
        return calculateCombatOdds(attacker, defender, null);
    }

    /**
     * Calculates the odds of success in combat.
     *
     * @param attacker The attacker.
     * @param defender The defender.
     * @param lb       An optional {@code LogBuilder} to log to.
     * @return The combat odds.
     */
    protected CombatOdds calculateCombatOdds(FreeColGameObject attacker,
                                             FreeColGameObject defender,
                                             LogBuilder lb) {
        if (attacker == null || defender == null) {
            if (lb != null) lb.add(" odds=unknowable");
            return new CombatOdds(CombatOdds.UNKNOWN_ODDS);
        }

        if (lb != null) lb.add(" attacker=", attacker, " ");
        double attackPower = getOffencePower(attacker, defender, lb);
        if (lb != null) lb.add(" defender=", defender, " ");
        double defencePower = getDefencePower(attacker, defender, lb);
        if (attackPower == 0.0 && defencePower == 0.0) {
            if (lb != null) lb.add(" odds=unknown");
            return new CombatOdds(CombatOdds.UNKNOWN_ODDS);
        }
        double victory = attackPower / (attackPower + defencePower);
        if (lb != null) lb.add(" odds=", victory);
        return new CombatOdds(victory);
    }

    /**
     * Get the offensive power of a unit attacking another.
     *
     * @param attacker The attacker.
     * @param defender The defender.
     * @return The offensive power.
     */
    @Override
    public double getOffencePower(FreeColGameObject attacker,
                                  FreeColGameObject defender) {
        return getOffencePower(attacker, defender, null);
    }

    /**
     * Calculates the probability of a winning ship unit, capturing the enemy ship.
     *
     * @param probability the probability, must be between 0 and 1.
     * @return {@code true} if the random value generated falls in the probability, {@code false} otherwise.
     */
    private boolean calculateCaptureShipProbability(double probability) {
        Random random = new Random();
        double randomValue = random.nextDouble();

        return randomValue < probability;
    }

    /**
     * Helper to log modifiers with.
     *
     * @param lb     The {@code LogBuilder} to log to.
     * @param modSet A set of {@code Modifiers} to log.
     */
    private void logModifiers(LogBuilder lb, Set<Modifier> modSet) {
        lb.addCollection(" ",
                sort(modSet, Modifier.ascendingModifierIndexComparator));
    }

    /**
     * Get the offensive power of a unit attacking another.
     *
     * @param attacker The attacker.
     * @param defender The defender.
     * @param lb       An optional {@code LogBuilder} to log to.
     * @return The offensive power.
     */
    private double getOffencePower(FreeColGameObject attacker,
                                   FreeColGameObject defender,
                                   LogBuilder lb) {
        double result = 0.0;
        if (attacker == null) {
            throw new RuntimeException("Null attacker: " + this);

        } else if (combatIsAttackMeasurement(attacker, defender)
                || combatIsAttack(attacker, defender)
                || combatIsSettlementAttack(attacker, defender)) {
            Set<Modifier> mods = getOffensiveModifiers(attacker, defender);
            Turn turn = attacker.getGame().getTurn();
            result = FeatureContainer.applyModifiers(0.0f, turn, mods);
            if (lb != null) {
                logModifiers(lb, mods);
                lb.add(" = ", result);
            }

        } else if (combatIsBombard(attacker, defender)) {
            Settlement attackerSettlement = (Settlement) attacker;
            if (attackerSettlement.hasAbility(Ability.BOMBARD_SHIPS)) {
                result += sumDouble(attackerSettlement.getTile().getUnits(),
                        u -> u.hasAbility(Ability.BOMBARD),
                        u -> u.getType().getOffence());
            }
            if (result > MAXIMUM_BOMBARD_POWER) result = MAXIMUM_BOMBARD_POWER;
            if (lb != null) lb.add(" bombard=", result);

        } else {
            throw new RuntimeException("Bogus combat: " + attacker
                    + " v " + defender);
        }
        return result;
    }

    /**
     * Get the defensive power wrt an attacker.
     *
     * @param attacker The attacker.
     * @param defender The defender.
     * @return The defensive power.
     */
    @Override
    public double getDefencePower(FreeColGameObject attacker,
                                  FreeColGameObject defender) {
        return getDefencePower(attacker, defender, null);
    }

    /**
     * Get the defensive power wrt an attacker.
     *
     * @param attacker The attacker.
     * @param defender The defender.
     * @param lb       An optional {@code LogBuilder} to log to.
     * @return The defensive power.
     */
    public double getDefencePower(FreeColGameObject attacker,
                                  FreeColGameObject defender,
                                  LogBuilder lb) {
        double result;
        if (combatIsDefenceMeasurement(attacker, defender)
                || combatIsAttack(attacker, defender)
                || combatIsSettlementAttack(attacker, defender)
                || combatIsBombard(attacker, defender)) {
            Set<Modifier> mods = getDefensiveModifiers(attacker, defender);
            Turn turn = defender.getGame().getTurn();
            result = FeatureContainer.applyModifiers(0.0f, turn, mods);
            if (lb != null) {
                logModifiers(lb, mods);
                lb.add(" = ", result);
            }

        } else {
            throw new IllegalArgumentException("Bogus combat");
        }
        return result;
    }

    /**
     * Collect all the offensive modifiers that apply to an attack.
     *
     * @param attacker The attacker.
     * @param defender The defender.
     * @return All the applicable offensive modifiers.
     */
    @Override
    public Set<Modifier> getOffensiveModifiers(FreeColGameObject attacker,
                                               FreeColGameObject defender) {
        Set<Modifier> result = new HashSet<>();
        if (attacker == null) {
            throw new RuntimeException("Null attacker: " + this);
        } else if (combatIsAttackMeasurement(attacker, defender)
                || combatIsAttack(attacker, defender)
                || combatIsSettlementAttack(attacker, defender)) {
            final Unit attackerUnit = (Unit) attacker;
            final Turn turn = attackerUnit.getGame().getTurn();

            // Base offense
            result.add(new Modifier(Modifier.OFFENCE,
                    attackerUnit.getType().getBaseOffence(),
                    ModifierType.ADDITIVE,
                    Specification.BASE_OFFENCE_SOURCE,
                    Modifier.BASE_COMBAT_INDEX));

            // Unit offensive modifiers, including role+equipment,
            // qualified by unit type so that scopes work
            // @compat 0.11.0
            // getCombatModifiers -> getModifiers one day
            result.addAll(attackerUnit.getCombatModifiers(Modifier.OFFENCE,
                    attackerUnit.getType(), turn));
            // end @compat 0.11.0

            // Special bonuses against certain nation types
            if (defender instanceof Ownable) {
                Player owner = ((Ownable) defender).getOwner();
                result.addAll(toList(attackerUnit
                        .getModifiers(Modifier.OFFENCE_AGAINST,
                                owner.getNationType())));
            }

            // Land/naval specific
            if (attackerUnit.isNaval()) {
                addNavalOffensiveModifiers(attackerUnit, result);
            } else {
                addLandOffensiveModifiers(attackerUnit, defender, result);
            }

        } else if (combatIsBombard(attacker, defender)) {
            ; // Bombard strength handled by getOffensePower

        } else {
            throw new RuntimeException("Bogus combat: " + attacker
                    + " v " + defender);
        }

        // @compat 0.11.0
        // Any modifier with the default modifier index needs to be fixed
        for (Modifier m : transform(result,
                matchKeyEquals(Modifier.DEFAULT_MODIFIER_INDEX,
                        Modifier::getModifierIndex))) {
            m.setModifierIndex(Modifier.GENERAL_COMBAT_INDEX);
        }
        // end @compat 0.11.0

        return result;
    }

    /**
     * Add all the offensive modifiers that apply to a naval attack.
     *
     * @param attacker The attacker.
     * @param result   The set of modifiers to add to.
     */
    private void addNavalOffensiveModifiers(Unit attacker,
                                            Set<Modifier> result) {
        // Attack bonus
        final Specification spec = attacker.getSpecification();
        result.addAll(toList(spec.getModifiers(Modifier.ATTACK_BONUS)));

        // Goods penalty always applies
        int goodsCount = attacker.getGoodsSpaceTaken();
        if (goodsCount > 0) {
            result.addAll(transform(spec.getModifiers(Modifier.CARGO_PENALTY),
                    alwaysTrue(),
                    m -> Modifier.makeModifier(m).setValue(m.getValue() * goodsCount)));
        }
    }

    /**
     * Add the popular support bonus to the result set if applicable.
     *
     * @param colony   The {@code Colony} under attack.
     * @param attacker The attacking {@code Unit}.
     * @param result   The set of modifiers to add to.
     */
    private void addPopularSupportBonus(Colony colony, Unit attacker,
                                        Set<Modifier> result) {
        int bonus = colony.getSonsOfLiberty();
        if (bonus >= 0) {
            if (attacker.getOwner().isREF()) bonus = 100 - bonus;
            if (bonus > 0) {
                result.add(new Modifier(Modifier.POPULAR_SUPPORT,
                        bonus, ModifierType.PERCENTAGE, colony,
                        Modifier.GENERAL_COMBAT_INDEX));
            }
        }
    }

    /**
     * Add all the offensive modifiers that apply to a land attack.
     *
     * @param attacker The attacker {@code Unit}.
     * @param defender The defender.
     * @param result   The set of modifiers to add to.
     */
    private void addLandOffensiveModifiers(Unit attacker,
                                           FreeColGameObject defender,
                                           Set<Modifier> result) {
        final Specification spec = attacker.getSpecification();

        // Attack bonus
        result.addAll(toList(spec.getModifiers(Modifier.ATTACK_BONUS)));

        // Movement penalty
        switch (attacker.getMovesLeft()) {
            case 1:
                result.addAll(toList(spec.getModifiers(Modifier.BIG_MOVEMENT_PENALTY)));
                break;
            case 2:
                result.addAll(toList(spec.getModifiers(Modifier.SMALL_MOVEMENT_PENALTY)));
                break;
            default:
                break;
        }

        // Amphibious attack?
        if (combatIsAmphibious(attacker, defender)) {
            result.addAll(toList(spec.getModifiers(Modifier.AMPHIBIOUS_ATTACK)));
        }

        if (combatIsAttackMeasurement(attacker, defender)) {
            ; // No defender information available

        } else if (combatIsSettlementAttack(attacker, defender)) {
            // Settlement present, apply bombardment bonus
            result.addAll(toList(attacker.getModifiers(Modifier.BOMBARD_BONUS)));

            // Popular support bonus
            if (combatIsWarOfIndependence(attacker, defender)) {
                addPopularSupportBonus((Colony) defender, attacker, result);
            }

        } else if (combatIsAttack(attacker, defender)) {
            Unit defenderUnit = (Unit) defender;
            Tile tile = defenderUnit.getTile();
            if (tile != null) {
                if (tile.hasSettlement()) {
                    // Bombard bonus applies to settlement defence
                    result.addAll(toList(attacker.getModifiers(Modifier.BOMBARD_BONUS)));

                    // Popular support bonus
                    if (combatIsWarOfIndependence(attacker, defender)) {
                        addPopularSupportBonus((Colony) tile.getSettlement(),
                                attacker, result);
                    }
                } else {
                    // Ambush bonus in the open = defender's defence
                    // bonus, if defender is REF, or attacker is indian.
                    if (isAmbush(attacker, defender)) {
                        for (Modifier m : tile.getDefenceModifiers()) {
                            Modifier mod = Modifier.makeModifier(m);
                            mod.setId(Modifier.OFFENCE);
                            mod.setSource(Specification.AMBUSH_BONUS_SOURCE);
                            result.add(mod);
                        }
                    }
                }
            }

            // Artillery in the open penalty, attacker must be on a
            // tile and neither unit can be in a settlement.
            if (attacker.hasAbility(Ability.BOMBARD)
                    && attacker.isOnTile()
                    && attacker.getSettlement() == null
                    && attacker.getState() != Unit.UnitState.FORTIFIED
                    && defenderUnit.getSettlement() == null) {
                result.addAll(toList(spec.getModifiers(Modifier.ARTILLERY_IN_THE_OPEN)));
            }
        } else {
            throw new RuntimeException("Bogus combat: " + attacker
                    + " v " + defender);
        }
    }

    /**
     * Collect all defensive modifiers when defending against an attack.
     *
     * @param attacker The attacker.
     * @param defender The defender.
     * @return All the applicable defensive modifiers.
     */
    @Override
    public Set<Modifier> getDefensiveModifiers(FreeColGameObject attacker,
                                               FreeColGameObject defender) {
        Set<Modifier> result = new HashSet<>();
        if (combatIsDefenceMeasurement(attacker, defender)
                || combatIsAttack(attacker, defender)
                || combatIsBombard(attacker, defender)) {
            final Unit defenderUnit = (Unit) defender;
            final Turn turn = defenderUnit.getGame().getTurn();

            // Base defence
            result.add(new Modifier(Modifier.DEFENCE,
                    defenderUnit.getType().getBaseDefence(),
                    ModifierType.ADDITIVE,
                    Specification.BASE_DEFENCE_SOURCE,
                    Modifier.BASE_COMBAT_INDEX));

            // Unit specific
            // @compat 0.11.0
            // getCombatModifiers -> getModifiers one day
            result.addAll(defenderUnit.getCombatModifiers(Modifier.DEFENCE,
                    defenderUnit.getType(), turn));
            // end @compat 0.11.0

            // Land/naval split
            if (defenderUnit.isNaval()) {
                addNavalDefensiveModifiers(defenderUnit, result);
            } else {
                addLandDefensiveModifiers(attacker, defenderUnit, result);
            }

        } else if (combatIsSettlementAttack(attacker, defender)) {
            Settlement settlement = (Settlement) defender;
            // Tile defence bonus
            Tile tile = settlement.getTile();
            result.addAll(tile.getType().getDefenceModifiers());

            // Settlement defence bonus
            result.addAll(settlement.getDefenceModifiers());

            // Not allowed to see inside the settlement.  This only applies 
            // to the pre-combat dialog--- the actual attack is on the
            // unit chosen to defend.
            result.add(UNKNOWN_DEFENCE_MODIFIER);

        } else {
            throw new RuntimeException("Bogus combat: " + attacker
                    + " v " + defender);
        }

        // @compat 0.11.0
        // Any modifier with the default modifier index needs to be fixed
        for (Modifier m : transform(result,
                matchKeyEquals(Modifier.DEFAULT_MODIFIER_INDEX,
                        Modifier::getModifierIndex))) {
            m.setModifierIndex(Modifier.GENERAL_COMBAT_INDEX);
        }
        // end @compat 0.11.0

        return result;
    }

    /**
     * Add all the defensive modifiers that apply to a naval attack.
     *
     * @param defender The defender {@code Unit}.
     * @param result   The set of modifiers to add to.
     */
    private void addNavalDefensiveModifiers(Unit defender,
                                            Set<Modifier> result) {
        final Specification spec = defender.getSpecification();

        // Cargo penalty always applies
        int goodsCount = defender.getVisibleGoodsCount();
        if (goodsCount > 0) {
            result.addAll(transform(spec.getModifiers(Modifier.CARGO_PENALTY),
                    alwaysTrue(),
                    m -> Modifier.makeModifier(m).setValue(m.getValue() * goodsCount)));
        }
    }

    /**
     * Does a given object provide a strong defence bonus?
     *
     * @param fco The {@code FreeColObject} to check.
     * @return True if a strong defence bonus is present.
     */
    private boolean hasStrongDefenceModifier(FreeColObject fco) {
        return any(fco.getDefenceModifiers(),
                m -> m.getType() == ModifierType.PERCENTAGE
                        && m.getValue() >= STRONG_DEFENCE_THRESHOLD);
    }

    /**
     * Add all the defensive modifiers that apply to a land attack.
     *
     * @param attacker The attacker.
     * @param defender The defender {@code Unit}.
     * @param result   The set of modifiers to add to.
     */
    private void addLandDefensiveModifiers(FreeColGameObject attacker,
                                           Unit defender,
                                           Set<Modifier> result) {
        final Specification spec = defender.getSpecification();
        final Tile tile = defender.getTile();
        final Settlement settlement = (tile == null) ? null
                : tile.getSettlement();

        if (tile != null) {
            boolean disableFortified = false;

            // Tile defence bonus
            disableFortified |= hasStrongDefenceModifier(tile.getType());

            if (settlement == null) {
                // PF#73 demonstrated that tile modifiers do not apply
                // for colonies
                result.addAll(tile.getType().getDefenceModifiers());

                // Artillery in the Open penalty
                if (defender.hasAbility(Ability.BOMBARD)
                        && defender.getState() != Unit.UnitState.FORTIFIED) {
                    result.addAll(toList(spec.getModifiers(Modifier.ARTILLERY_IN_THE_OPEN)));
                }

            } else { // In settlement
                // Settlement defence bonus
                result.addAll(settlement.getDefenceModifiers());

                // Artillery defence bonus against an Indian raid
                if (attacker != null && ((Unit) attacker).getOwner().isIndian()
                        && defender.hasAbility(Ability.BOMBARD)) {
                    result.addAll(toList(spec.getModifiers(Modifier.ARTILLERY_AGAINST_RAID)));
                }

                // Automatic defensive role (e.g. Revere)
                Role autoRole = defender.getAutomaticRole();
                if (autoRole != null) {
                    result.addAll(autoRole.getDefenceModifiers());
                }

                if (settlement instanceof Colony) {
                    Building stockade = ((Colony) settlement).getStockade();
                    if (stockade != null) {
                        disableFortified |= hasStrongDefenceModifier(stockade.getType());
                    }
                }
            }

            // Fortify bonus
            if (!disableFortified
                    && defender.getState() == Unit.UnitState.FORTIFIED) {
                result.addAll(toList(spec.getModifiers(Modifier.FORTIFIED)));
            }
        }
    }

    /**
     * Generates a result of a unit attacking.
     * Takes care to only call the pseudo-random source *once*.
     *
     * @param random   A pseudo-random number source.
     * @param attacker The attacker.
     * @param defender The defender.
     * @return The results of the combat.
     */
    @Override
    public CombatResult generateAttackResult(Random random,
                                             FreeColGameObject attacker, FreeColGameObject defender) {
        LogBuilder lb = new LogBuilder(256);
        lb.add("Combat");
        List<CombatEffectType> crs = new ArrayList<>();
        CombatOdds odds = calculateCombatOdds(attacker, defender, lb);
        double r = randomDouble(logger, "AttackResult", random);
        lb.add(" random(1.0)=", r);
        boolean great = false; // Great win or loss?
        String action;

        if (combatIsAttack(attacker, defender)) {
            Unit attackerUnit = (Unit) attacker;
            Unit defenderUnit = (Unit) defender;
            action = "Attack";

            // For random double 0 <= r < 1.0:
            // Partition this range into wins < odds.win and losses above.
            // Within the 0 <= r < odds.win range, partition the first 10%
            // to be great wins and the rest to be ordinary wins.
            //   r < 0.1 * odds.win  => great win
            //   else r < odds.win   => win
            // Within the odds.win <= r < 1.0 range, partition the first
            // 20% to be evasions (if defender has the evadeAttack ability),
            // the next 70% to be ordinary losses, and the rest great losses.
            //   r < odds.win + 0.2 * (1.0 - odds.win) = 0.8 * odds.win + 0.2
            //     => evade
            //   else r < odds.win + (0.2 + 0.7) * (1.0 - odds.win)
            //     = 0.1 * odds.win + 0.9 => loss
            //   else => great loss
            // ...and beached ships always lose.
            if (r < odds.win || defenderUnit.isBeached()) {
                great = r < 0.1 * odds.win; // Great Win
                crs.add(CombatEffectType.WIN);
                resolveAttack(attackerUnit, defenderUnit, great,
                        // Rescale to 0 <= r < 1
                        r / (0.1 * odds.win), crs);
            } else if (r < 0.8 * odds.win + 0.2
                    && defenderUnit.hasAbility(Ability.EVADE_ATTACK)) {
                crs.add(CombatEffectType.NO_RESULT);
                crs.add(CombatEffectType.EVADE_ATTACK);
            } else {
                great = r >= 0.1 * odds.win + 0.9; // Great Loss
                crs.add(CombatEffectType.LOSE);
                resolveAttack(defenderUnit, attackerUnit, great,
                        // Rescaling to 0 <= r < 1
                        // (rearrange: 0.8 * odds.win + 0.2 <= r < 1.0)
                        (1.25 * r - 0.25 - odds.win) / (1.0 - odds.win), crs);
            }

        } else if (combatIsBombard(attacker, defender)) {
            Unit defenderUnit = (Unit) defender;
            if (!defenderUnit.isNaval()) {
                // One day we might want:
                //   crs.add(CombatResult.SLAUGHTER_UNIT_BOMBARD);
                throw new RuntimeException("Bombard of non-naval: " + attacker
                        + " v " + defender);
            }
            action = "Bombard";

            // The bombard succeeds.
            if (r <= odds.win) {
                crs.add(CombatEffectType.WIN);

                // Great wins occur at most in 1 in 3 of successful bombards,
                // Good defences reduce this proportion.
                double offencePower = getOffencePower(attacker, defender);
                double defencePower = getDefencePower(attacker, defender);
                double diff = Math.max(3.0, defencePower * 2.0 - offencePower);
                great = r < odds.win / diff;

                // Sink the defender on great wins or lack of repair
                // location, otherwise just damage.
                if (great || defenderUnit.getRepairLocation() == null) {
                    crs.add(CombatEffectType.SINK_SHIP_BOMBARD);
                } else {
                    crs.add(CombatEffectType.DAMAGE_SHIP_BOMBARD);
                }

                // The bombard fails but this is not a win for the
                // defender, just an evasion, as it is not currently given
                // an opportunity to return fire.
            } else {
                crs.add(CombatEffectType.NO_RESULT);
                crs.add(CombatEffectType.EVADE_BOMBARD);
            }

        } else {
            throw new RuntimeException("Bogus combat: " + attacker
                    + " v " + defender);
        }

        // Log the results so that we have a solid record of combat
        // determinations for debugging and investigation of user
        // `I just lost N combats' complaints.
        lb.add(" great=", great, " ", action);
        for (CombatEffectType cr : crs) lb.add(" ", cr);
        lb.log(logger, Level.INFO);

        return new CombatResult(crs);
    }

    /**
     * Resolve all the consequences of a normal attack.
     *
     * @param winner The winning {@code Unit}.
     * @param loser  The losing {@code Unit}.
     * @param great  True if this is a great win/loss.
     * @param r      A "residual" random value (for convert/burn mission).
     * @param crs    A list of {@code CombatResult}s to add to.
     */
    protected void resolveAttack(Unit winner, Unit loser, boolean great,
                                 double r, List<CombatEffectType> crs) {
        Player loserPlayer = loser.getOwner();
        Tile tile = loser.getTile();
        Player winnerPlayer = winner.getOwner();
        boolean attackerWon = crs.get(0) == CombatEffectType.WIN;
        boolean loserMustDie = loser.hasAbility(Ability.DISPOSE_ON_COMBAT_LOSS);
        UnitTypeChange uc;
<<<<<<< HEAD
        double captureShipProbability = 0.35;

=======

        if (winner.isSoldier()) {
            winner.reduceAmmunition();
            if (attackerWon)
                crs.add(CombatEffectType.ATTACKER_AMMO_USED);
            else
                crs.add(CombatEffectType.DEFENDER_AMMO_USED);

            if (winner.getAmmunitionCount() == 0) {
                if (attackerWon)
                    crs.add(CombatEffectType.ATTACKER_NO_AMMO);
                else
                    crs.add(CombatEffectType.DEFENDER_NO_AMMO);
            }
        }

        if (loser.isSoldier()) {
            loser.reduceAmmunition();
            if (attackerWon)
                crs.add(CombatEffectType.DEFENDER_AMMO_USED);
            else
                crs.add(CombatEffectType.ATTACKER_AMMO_USED);

            if (loser.getAmmunitionCount() == 0) {
                if (attackerWon)
                    crs.add(CombatEffectType.DEFENDER_NO_AMMO);
                else
                    crs.add(CombatEffectType.ATTACKER_NO_AMMO);
            }
        }
>>>>>>> 86a04245

        if (loser.isNaval()) {
            // Naval victors get to loot the defenders hold.  Sink the
            // loser on great win/loss, lack of repair location, or
            // beached.


            if (winner.isNaval() && winner.canCaptureGoods()
                    && !loser.getGoodsList().isEmpty()) {
                crs.add(CombatEffectType.LOOT_SHIP);
            }
            if (great || loserMustDie
                    || loser.getRepairLocation() == null
                    || loser.isBeached()) {
                crs.add(CombatEffectType.SINK_SHIP_ATTACK);
                // Only frigates, man-o-war and privateers can capture enemy ships
            } else if (winner.isNaval() && calculateCaptureShipProbability(captureShipProbability) && winner.canCaptureGoods()) {
                crs.add(CombatEffectType.CAPTURE_SHIP);
                crs.add(CombatEffectType.SINK_SHIP); // sink enemy ship so he can't use it anymore
            } else {
                crs.add(CombatEffectType.DAMAGE_SHIP_ATTACK);
            }

        } else { // loser is land unit
            // Autoequip the defender?
            Role autoRole = (attackerWon) ? loser.getAutomaticRole() : null;
            if (autoRole != null) crs.add(CombatEffectType.AUTOEQUIP_UNIT);

            // Special handling for settlements
            boolean done = false;
            Settlement settlement = tile.getSettlement();
            if (settlement instanceof Colony) {
                final Colony colony = (Colony) settlement;
                // A Colony falls to Europeans when the last defender
                // is unarmed.  Natives will pillage if possible but
                // otherwise proceed to kill colonists incrementally
                // until the colony falls for lack of survivors.
                // Ships in a falling colony will be damaged or sunk
                // if they have no repair location.
                if (autoRole == null && !loser.isDefensiveUnit()) {
                    List<Unit> ships = colony.getTile().getNavalUnits();
                    final CombatEffectType shipResult = (ships.isEmpty()) ? null
                            : (ships.get(0).getRepairLocation() == null)
                            ? CombatEffectType.SINK_COLONY_SHIPS
                            : CombatEffectType.DAMAGE_COLONY_SHIPS;

                    if (winnerPlayer.isEuropean() || winnerPlayer.isUndead()) {
                        if (loserMustDie) {
                            crs.add(CombatEffectType.SLAUGHTER_UNIT);
                        }
                        if (shipResult != null) crs.add(shipResult);
                        crs.add(CombatEffectType.CAPTURE_COLONY);
                        done = true;

                    } else if (!great && colony.canBePillaged(winner)) {
                        crs.add(CombatEffectType.PILLAGE_COLONY);
                        done = true;

                    } else if (colony.getUnitCount() > 1
                            || loser.getLocation() == tile) {
                        loserMustDie = true;
                        done = false; // Treat as ordinary combat

                    } else {
                        crs.add(CombatEffectType.SLAUGHTER_UNIT);
                        if (shipResult != null) crs.add(shipResult);
                        crs.add(CombatEffectType.DESTROY_COLONY);
                        done = true;
                    }
                }

            } else if (settlement instanceof IndianSettlement) {
                final IndianSettlement is = (IndianSettlement) settlement;
                // Attacking and defeating the defender of a native
                // settlement with a mission may yield converts but
                // also may provoke the burning of all missions.
                // Native settlements fall when there are no units
                // present either in-settlement or on the settlement
                // tile.
                int lose = 0;
                if (loserMustDie) {
                    // Add death of loser before any convert captures,
                    // or the RNG might randomly decide to convert the
                    // unit that is then slaughtered.
                    crs.add(CombatEffectType.SLAUGHTER_UNIT);
                    lose++;
                    // For now, no usual unit combat actions can proceed,
                    // which means we can not expect to capture equipment
                    // from settlements without untangling this dependency.
                    done = true;
                }
                if (attackerWon) {
                    if (r < winner.getConvertProbability()) {
                        if (is.getUnitCount() + tile.getUnitCount() > lose
                                && is.hasMissionary(winnerPlayer)
                                && !combatIsAmphibious(winner, loser)) {
                            crs.add(CombatEffectType.CAPTURE_CONVERT);
                            lose++;
                        }
                    } else if (r >= 1.0 - winner.getBurnProbability()) {
                        if (any(transform(loserPlayer.getIndianSettlements(),
                                s -> s.hasMissionary(winnerPlayer)))) {
                            crs.add(CombatEffectType.BURN_MISSIONS);
                        }
                    }
                }
                if (settlement.getUnitCount() + tile.getUnitCount() <= lose) {
                    crs.add(CombatEffectType.DESTROY_SETTLEMENT);
                    done = true;
                }
            }

            if (!done) {
                final Role loserRole = loser.getRole();
                // First check if the loser was automatically armed, and
                // if so see if the winner can capture that equipment,
                // which may kill or demote the loser.
                if (autoRole != null) {
                    crs.add((winner.canCaptureEquipment(autoRole) != null)
                            ? CombatEffectType.CAPTURE_AUTOEQUIP
                            : CombatEffectType.LOSE_AUTOEQUIP);
                    if (loserMustDie) {
                        crs.add(CombatEffectType.SLAUGHTER_UNIT);
                    } else if (loser.hasAbility(Ability.DEMOTE_ON_ALL_EQUIPMENT_LOST)) {
                        crs.add(CombatEffectType.DEMOTE_UNIT);
                    }

                    // Some losers are just doomed (e.g. seasonedScout), do not
                    // check for capture/demote/lose-equipment.
                } else if (loserMustDie) {
                    crs.add(CombatEffectType.SLAUGHTER_UNIT);

                    // Then check if the user had other offensive
                    // role-equipment, that can be captured or lost, which
                    // may kill or demote the loser.
                } else if (loserRole.isOffensive()) {
                    crs.add((winner.canCaptureEquipment(loserRole) != null)
                            ? CombatEffectType.CAPTURE_EQUIP
                            : CombatEffectType.LOSE_EQUIP);
                    if (loser.losingEquipmentKillsUnit()) {
                        crs.add(CombatEffectType.SLAUGHTER_UNIT);
                    } else if (loser.losingEquipmentDemotesUnit()) {
                        crs.add(CombatEffectType.DEMOTE_UNIT);
                    }

                    // But some can be captured.
                } else if (loser.hasAbility(Ability.CAN_BE_CAPTURED)
                        && winner.hasAbility(Ability.CAPTURE_UNITS)
                        && !combatIsAmphibious(winner, loser)) {
                    // Demotion on capture is handled by capture routine.
                    crs.add(CombatEffectType.CAPTURE_UNIT);

                    // Or losing just causes a demotion.
                } else if (loser.getUnitChange(UnitChangeType.DEMOTION) != null) {
                    crs.add(CombatEffectType.DEMOTE_UNIT);

                } else if (winner.isUndead() && !loser.isUndead() && loser.getUnitChange(UnitChangeType.UNDEAD, null, winner.getOwner()) != null) {
                    crs.add(CombatEffectType.CAPTURE_UNIT);

                    // But finally, the default is to kill them.
                } else {
                    crs.add(CombatEffectType.SLAUGHTER_UNIT);
                }
            }
        }

        // Promote great winners or with automatic promotion, if possible.
        uc = winner.getUnitChange(UnitChangeType.PROMOTION);
        if (uc != null
                && (winner.hasAbility(Ability.AUTOMATIC_PROMOTION)
                || (great
                && (100 * (r - Math.floor(r)) <= uc.probability)))) {
            crs.add(CombatEffectType.PROMOTE_UNIT);
        }
    }

    /**
     * Could this attack be an ambush?
     *
     * @param attacker The attacker.
     * @param defender The defender.
     * @return True if the attack can be an ambush.
     */
    private boolean isAmbush(FreeColGameObject attacker,
                             FreeColGameObject defender) {
        return attacker instanceof Unit && defender instanceof Unit
                && ((Unit) attacker).canAmbush((Unit) defender);
    }
}<|MERGE_RESOLUTION|>--- conflicted
+++ resolved
@@ -76,6 +76,12 @@
 
 
     /**
+     * The default odd for capturing enemy ships.
+     */
+    private static double captureShipOdd = 0.35;
+
+
+    /**
      * Deliberately empty constructor.
      */
     public SimpleCombatModel() {
@@ -140,14 +146,23 @@
     /**
      * Calculates the probability of a winning ship unit, capturing the enemy ship.
      *
-     * @param probability the probability, must be between 0 and 1.
      * @return {@code true} if the random value generated falls in the probability, {@code false} otherwise.
      */
-    private boolean calculateCaptureShipProbability(double probability) {
+    private boolean calculateCaptureShipProbability() {
         Random random = new Random();
         double randomValue = random.nextDouble();
 
-        return randomValue < probability;
+        return randomValue < captureShipOdd;
+    }
+
+    /**
+     *
+     *
+     * Changes the default odd for capturing enemy ships.
+     * @param odd is the new odd.
+     */
+    public static void setCaptureShipOdds(double odd) {
+        captureShipOdd = odd;
     }
 
     /**
@@ -736,10 +751,6 @@
         boolean attackerWon = crs.get(0) == CombatEffectType.WIN;
         boolean loserMustDie = loser.hasAbility(Ability.DISPOSE_ON_COMBAT_LOSS);
         UnitTypeChange uc;
-<<<<<<< HEAD
-        double captureShipProbability = 0.35;
-
-=======
 
         if (winner.isSoldier()) {
             winner.reduceAmmunition();
@@ -770,7 +781,6 @@
                     crs.add(CombatEffectType.ATTACKER_NO_AMMO);
             }
         }
->>>>>>> 86a04245
 
         if (loser.isNaval()) {
             // Naval victors get to loot the defenders hold.  Sink the
@@ -787,7 +797,7 @@
                     || loser.isBeached()) {
                 crs.add(CombatEffectType.SINK_SHIP_ATTACK);
                 // Only frigates, man-o-war and privateers can capture enemy ships
-            } else if (winner.isNaval() && calculateCaptureShipProbability(captureShipProbability) && winner.canCaptureGoods()) {
+            } else if (winner.isNaval() && calculateCaptureShipProbability() && winner.canCaptureGoods()) {
                 crs.add(CombatEffectType.CAPTURE_SHIP);
                 crs.add(CombatEffectType.SINK_SHIP); // sink enemy ship so he can't use it anymore
             } else {
