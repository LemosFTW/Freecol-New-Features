/**
 * Copyright (C) 2002-2022   The FreeCol Team
 * <p>
 * This file is part of FreeCol.
 * <p>
 * FreeCol is free software: you can redistribute it and/or modify
 * it under the terms of the GNU General Public License as published by
 * the Free Software Foundation, either version 2 of the License, or
 * (at your option) any later version.
 * <p>
 * FreeCol is distributed in the hope that it will be useful,
 * but WITHOUT ANY WARRANTY; without even the implied warranty of
 * MERCHANTABILITY or FITNESS FOR A PARTICULAR PURPOSE.  See the
 * GNU General Public License for more details.
 * <p>
 * You should have received a copy of the GNU General Public License
 * along with FreeCol.  If not, see <http://www.gnu.org/licenses/>.
 */

package net.sf.freecol.client.control;

import static net.sf.freecol.common.model.Constants.INFINITY;
import static net.sf.freecol.common.model.Constants.STEAL_LAND;
import static net.sf.freecol.common.util.CollectionUtils.allSame;
import static net.sf.freecol.common.util.CollectionUtils.alwaysTrue;
import static net.sf.freecol.common.util.CollectionUtils.find;
import static net.sf.freecol.common.util.CollectionUtils.none;
import static net.sf.freecol.common.util.CollectionUtils.removeInPlace;
import static net.sf.freecol.common.util.CollectionUtils.transform;
import static net.sf.freecol.common.util.Utils.delay;
import static net.sf.freecol.common.util.Utils.deleteFile;

import java.awt.Color;
import java.io.File;
import java.io.IOException;
import java.lang.reflect.InvocationTargetException;
import java.util.ArrayList;
import java.util.Collections;
import java.util.Comparator;
import java.util.HashMap;
import java.util.Iterator;
import java.util.List;
import java.util.Map.Entry;
import java.util.function.Function;
import java.util.function.Predicate;
import java.util.logging.Level;
import java.util.logging.Logger;

import javax.swing.SwingUtilities;

import net.sf.freecol.FreeCol;
import net.sf.freecol.client.ClientOptions;
import net.sf.freecol.client.FreeColClient;
import net.sf.freecol.client.gui.ChoiceItem;
import net.sf.freecol.client.gui.DialogHandler;
import net.sf.freecol.client.gui.GUI;
import net.sf.freecol.client.gui.option.FreeColActionUI;
import net.sf.freecol.client.gui.panel.FreeColPanel;
import net.sf.freecol.common.FreeColException;
import net.sf.freecol.common.debug.DebugUtils;
import net.sf.freecol.common.debug.FreeColDebugger;
import net.sf.freecol.common.i18n.Messages;
import net.sf.freecol.common.i18n.NameCache;
import net.sf.freecol.common.io.FreeColDirectories;
import net.sf.freecol.common.model.Ability;
import net.sf.freecol.common.model.AbstractGoods;
import net.sf.freecol.common.model.BuildableType;
import net.sf.freecol.common.model.Building;
import net.sf.freecol.common.model.Colony;
import net.sf.freecol.common.model.ColonyWas;
import net.sf.freecol.common.model.Constants.ArmedUnitSettlementAction;
import net.sf.freecol.common.model.Constants.ClaimAction;
import net.sf.freecol.common.model.Constants.IndianDemandAction;
import net.sf.freecol.common.model.Constants.MissionaryAction;
import net.sf.freecol.common.model.Constants.ScoutColonyAction;
import net.sf.freecol.common.model.Constants.ScoutIndianSettlementAction;
import net.sf.freecol.common.model.Constants.TradeAction;
import net.sf.freecol.common.model.Constants.TradeBuyAction;
import net.sf.freecol.common.model.Constants.TradeSellAction;
import net.sf.freecol.common.model.DiplomaticTrade;
import net.sf.freecol.common.model.DiplomaticTrade.TradeContext;
import net.sf.freecol.common.model.DiplomaticTrade.TradeStatus;
import net.sf.freecol.common.model.Direction;
import net.sf.freecol.common.model.Europe;
import net.sf.freecol.common.model.Europe.MigrationType;
import net.sf.freecol.common.model.EuropeWas;
import net.sf.freecol.common.model.FoundingFather;
import net.sf.freecol.common.model.FreeColGameObject;
import net.sf.freecol.common.model.FreeColObject;
import net.sf.freecol.common.model.Game;
import net.sf.freecol.common.model.Game.LogoutReason;
import net.sf.freecol.common.model.GoldTradeItem;
import net.sf.freecol.common.model.Goods;
import net.sf.freecol.common.model.GoodsType;
import net.sf.freecol.common.model.HighScore;
import net.sf.freecol.common.model.HistoryEvent;
import net.sf.freecol.common.model.IndianSettlement;
import net.sf.freecol.common.model.LastSale;
import net.sf.freecol.common.model.Location;
import net.sf.freecol.common.model.LostCityRumour;
import net.sf.freecol.common.model.Map;
import net.sf.freecol.common.model.MarketWas;
import net.sf.freecol.common.model.ModelMessage;
import net.sf.freecol.common.model.ModelMessage.MessageType;
import net.sf.freecol.common.model.Modifier;
import net.sf.freecol.common.model.Monarch.MonarchAction;
import net.sf.freecol.common.model.Nameable;
import net.sf.freecol.common.model.NationSummary;
import net.sf.freecol.common.model.NativeTrade;
import net.sf.freecol.common.model.NativeTrade.NativeTradeAction;
import net.sf.freecol.common.model.NativeTradeItem;
import net.sf.freecol.common.model.ObjectWas;
import net.sf.freecol.common.model.Ownable;
import net.sf.freecol.common.model.PathNode;
import net.sf.freecol.common.model.Player;
import net.sf.freecol.common.model.Player.NoClaimReason;
import net.sf.freecol.common.model.Region;
import net.sf.freecol.common.model.Role;
import net.sf.freecol.common.model.Settlement;
import net.sf.freecol.common.model.Stance;
import net.sf.freecol.common.model.StringTemplate;
import net.sf.freecol.common.model.Tile;
import net.sf.freecol.common.model.TileImprovementType;
import net.sf.freecol.common.model.TradeLocation;
import net.sf.freecol.common.model.TradeRoute;
import net.sf.freecol.common.model.TradeRouteStop;
import net.sf.freecol.common.model.Turn;
import net.sf.freecol.common.model.Unit;
import net.sf.freecol.common.model.Unit.UnitState;
import net.sf.freecol.common.model.UnitChangeType;
import net.sf.freecol.common.model.UnitType;
import net.sf.freecol.common.model.UnitTypeChange;
import net.sf.freecol.common.model.UnitWas;
import net.sf.freecol.common.model.WorkLocation;
import net.sf.freecol.common.option.GameOptions;
import net.sf.freecol.common.util.Introspector;
import net.sf.freecol.common.util.LogBuilder;
import net.sf.freecol.server.FreeColServer;


/**
 * The controller that will be used while the game is played.
 */
public final class InGameController extends FreeColClientHolder {

    private static final Logger logger = Logger.getLogger(InGameController.class.getName());

    /**
     * Selecting next unit depends on mode--- either from the active list,
     * from the going-to list, or flush going-to and end the turn.
     */
    private static enum MoveMode {
        NEXT_ACTIVE_UNIT,
        EXECUTE_GOTO_ORDERS,
        END_TURN;

        public MoveMode minimize(MoveMode m) {
            return (this.ordinal() > m.ordinal()) ? m : this;
        }

        public MoveMode maximize(MoveMode m) {
            return (this.ordinal() < m.ordinal()) ? m : this;
        }
    }

    private static final short UNIT_LAST_MOVE_DELAY = 300;

    /** A template to use as a magic cookie for aborted trades. */
    private static final StringTemplate abortTrade
            = StringTemplate.template("");

    /** A comparator for ordering trade route units. */
    private static final Comparator<Unit> tradeRouteUnitComparator
            = Comparator.comparing((Unit u) -> u.getTradeRoute().getName())
            .thenComparing(Function.<Unit>identity());

    /** Current mode for moving units. */
    private MoveMode moveMode = MoveMode.NEXT_ACTIVE_UNIT;

    /** A map of messages to be ignored. */
    private final java.util.Map<String, Integer> messagesToIgnore
            = Collections.synchronizedMap(new HashMap<>());

    /** The messages in the last turn report. */
    private final List<ModelMessage> turnReportMessages = new ArrayList<>();


    /**
     * The constructor to use.
     *
     * @param freeColClient The {@code FreeColClient} for the game.
     */
    public InGameController(FreeColClient freeColClient) {
        super(freeColClient);

        // FIXME: fetch value of lastSaveGameFile from a persistent
        // client value
        //   lastSaveGameFile = new File(getClientOptions().getString(null));
    }


    // Simple utilities

    /**
     * Play a sound.
     *
     * @param soundKey The sound resource key.
     */
    public void sound(String soundKey) {
        getGUI().playSound(soundKey);
    }

    /**
     * Require that it is this client's player's turn.
     * Put up the notYourTurn message if not.
     *
     * @return True if it is our turn.
     */
    private boolean requireOurTurn() {
        if (currentPlayerIsMyPlayer()) return true;
        if (getFreeColClient().isInGame()) {
            showInformationPanel(null, "info.notYourTurn");
        }
        return false;
    }

    /**
     * Convenience function to find an adjacent settlement.  Intended
     * to be called in contexts where we are expecting a settlement to
     * be there, such as when handling a particular move type.
     *
     * @param tile The {@code Tile} to start at.
     * @param direction The {@code Direction} to step.
     * @return A settlement on the adjacent tile if any.
     */
    private Settlement getSettlementAt(Tile tile, Direction direction) {
        return tile.getNeighbourOrNull(direction).getSettlement();
    }

    /**
     * Convenience function to find the nation controlling an adjacent
     * settlement.  Intended to be called in contexts where we are
     * expecting a settlement or unit to be there, such as when
     * handling a particular move type.
     *
     * @param tile The {@code Tile} to start at.
     * @param direction The {@code Direction} to step.
     * @return The name of the nation controlling a settlement on the
     *         adjacent tile if any.
     */
    private StringTemplate getNationAt(Tile tile, Direction direction) {
        Tile newTile = tile.getNeighbourOrNull(direction);
        Player player = null;
        if (newTile.hasSettlement()) {
            player = newTile.getSettlement().getOwner();
        } else if (newTile.getFirstUnit() != null) {
            player = newTile.getFirstUnit().getOwner();
        } else { // should not happen
            player = getGame().getUnknownEnemy();
        }
        return player.getNationLabel();
    }

    /**
     * Defer execution to the event thread.
     *
     * @param runnable The {@code Runnable} to run.
     */
    private void invokeLater(Runnable runnable) {
        getFreeColClient().getGUI().invokeNowOrLater(runnable);
    }

    /**
     * Wrapper for GUI.changeView.
     *
     * @param unit The {@code Unit} to select.
     * @param force Set true if the unit is the same, but *has*
     *     changed in some way (e.g. moves left).
     */
    private void changeView(final Unit unit, final boolean force) {
        invokeLater(() -> getGUI().changeView(unit, force));
    }

    /**
     * Wrapper for GUI.changeView.
     *
     * @param tile An optional {@code Tile} to select.
     */
    private void changeView(final Tile tile) {
        invokeLater(() -> {
            if (tile != null) {
                getGUI().changeView(tile);
            } else {
                getGUI().changeView();
            }
        });
    }

    /**
     * Wrapper for GUI.displayChat.
     *
     * @param sender The sender of the chat message.
     * @param message What to say.
     * @param color The message color.
     * @param pri If true, the message is private.
     */
    private void displayChat(String sender, String message, Color color,
                             boolean pri) {
        invokeLater(() ->
                getGUI().displayChat(sender, message, color, pri));
    }

    /**
     * Fire the changes for *Was objects.
     *
     * @param objs The *Was objects to fire changes for (nulls allowed).
     */
    private void fireChanges(ObjectWas... objs) {
        invokeLater(() -> {
            for (ObjectWas o : objs) {
                if (o != null) o.fireChanges();
            }
        });
    }

    /**
     * Wrapper for GUI.showColonyPanel.
     *
     * @param colony The {@code Colony} to show.
     * @param unit An optional {@code Unit} to select within the panel.
     */
    private void showColonyPanel(final Colony colony, final Unit unit) {
        invokeLater(() -> {
            getGUI().showColonyPanel(colony, unit);
        });
    }

    /**
     * Display the colony panel for a colony, and select the unit that just
     * arrived there if it is a carrier.
     *
     * @param colony The {@code Colony} to display.
     * @param unit An optional {@code Unit} to select.
     */
    private void showColonyPanelWithCarrier(Colony colony, Unit unit) {
        showColonyPanel(colony, (unit.isCarrier()) ? unit : null);
    }

    /**
     * Wrapper for GUI.showErrorPanel.
     *
     * @param template A {@code StringTemplate} to display.
     * @param message An extra non-i18n message to display if debugging.
     */
    private void error(StringTemplate template, String message) {
        invokeLater(() -> getGUI().showErrorPanel(template, message));
    }

    /**
     * Wrapper for GUI.showEmigrationDialog
     *
     * @param player The {@code Player} who has migrating units.
     * @param foy True if this is a fountain of youth event.
     * @param n The number of migrants available.
     */
    private void showEmigrationDialog(final Player player, final boolean foy,
                                      final int n) {
        invokeLater(() ->
                getGUI().showEmigrationDialog(player, foy,
                        (Integer value) -> { // Value is a valid slot
                            emigrate(player,
                                    Europe.MigrationType.convertToMigrantSlot(value),
                                    n - 1, foy);
                        }));
    }

    /**
     * Wrapper for GUI.showEventPanel.
     *
     * @param header The title.
     * @param imageKey A resource key for the image to display.
     * @param footer Optional footer text.
     */
    private void showEventPanel(String header, String imageKey,
                                String footer) {
        invokeLater(() -> getGUI().showEventPanel(header, imageKey, footer));
    }

    /**
     * Wrapper for GUI.showInformationPanel.
     *
     * @param disp An optional object to display in the panel.
     * @param messageId A message identifier.
     */
    private void showInformationPanel(FreeColObject disp, String messageId) {
        showInformationPanel(disp, StringTemplate.template(messageId));
    }

    /**
     * Wrapper for GUI.showInformationPanel.
     *
     * @param disp An optional object to display in the panel.
     * @param template A {@code StringTemplate} to display.
     */
    private void showInformationPanel(final FreeColObject disp,
                                      final StringTemplate template) {
        invokeLater(() -> getGUI().showInformationPanel(disp, template));
    }

    /**
     * Wrapper for GUI.getMissionaryChoice
     *
     * @param unit The {@code Unit} that will enter the settlement.
     * @param is The {@code IndianSettlement} to check.
     * @param direction The {@code Direction} to move the unit.
     */
    private void getMissionaryChoice(final Unit unit,
                                     final IndianSettlement is, final Direction direction) {
        final Player player = unit.getOwner();
        final boolean canEstablish = !is.hasMissionary();
        final boolean canDenounce = !canEstablish
                && !is.hasMissionary(player);

        // Offer the choices.
        invokeLater(() -> {
            MissionaryAction act = getGUI().getMissionaryChoice(unit, is,
                    canEstablish, canDenounce);
            if (act == null) return;
            switch (act) {
                case MISSIONARY_ESTABLISH_MISSION:
                case MISSIONARY_DENOUNCE_HERESY:
                    if (askServer().missionary(unit, direction,
                            act == MissionaryAction.MISSIONARY_DENOUNCE_HERESY)
                            && is.hasMissionary(player)) {
                        sound("sound.event.missionEstablished");
                        player.invalidateCanSeeTiles();
                    }
                    break;
                case MISSIONARY_INCITE_INDIANS:
                    Player enemy = getGUI().getChoice(unit.getTile(),
                            StringTemplate.key("missionarySettlement.inciteQuestion"),
                            unit, "missionarySettlement.cancel",
                            transform(getGame().getLiveEuropeanPlayers(player), alwaysTrue(),
                                    p -> new ChoiceItem<>(Messages.message(p.getCountryLabel()), p)));
                    if (enemy != null) askServer().incite(unit, is, enemy, -1);
                    break;
                default:
                    logger.warning("showUseMissionaryDialog fail");
                    break;
            }
        });
    }

    /**
     * Wrapper for GUI.showNamingDialog.
     *
     * @param template A message template.
     * @param defaultName The default name for the object.
     * @param unit The {@code Unit} that is naming.
     * @param handler A callback to handle the user response.
     */
    private void showNamingDialog(final StringTemplate template,
                                  final String defaultName, final Unit unit,
                                  final DialogHandler<String> handler) {
        invokeLater(() ->
                getGUI().showNamingDialog(template, defaultName, unit, handler));
    }

    /**
     * Wrapper for GUI.showNegotiationDialog and followup.
     *
     * @param unit The {@code Unit} that is negotiating.
     * @param settlement The {@code Settlement} that is negotiating.
     * @param agreement The proposed agreement.
     * @param comment An optional {@code StringTemplate} containing a
     *     commentary message.
     * @param direction An optional {@code Direction} to move the unit
     *     to the settlement on success.
     */
    private void showNegotiationDialog(final Unit unit,
                                       final Settlement settlement, final DiplomaticTrade agreement,
                                       final StringTemplate comment, final Direction direction) {
        final Player player = unit.getOwner();
        invokeLater(() -> {
            DiplomaticTrade dt = getGUI()
                    .showNegotiationDialog(unit, settlement, agreement, comment);
            if (direction != null && dt != null
                    && dt.getStatus() != TradeStatus.REJECT_TRADE) {
                moveDiplomacy(unit, direction, dt);
            }
        });
    }

    /**
     * Wrapper for GUI.showStatusPanel, but clear on null.
     *
     * @param message The text message to display on the status panel.
     */
    private void showStatusPanel(String message) {
        if (message == null) {
            invokeLater(() -> getGUI().closeStatusPanel());
        } else {
            invokeLater(() -> getGUI().showStatusPanel(message));
        }
    }

    /**
     * Makes a new unit active if any, or focus on a tile (useful if the
     * current unit just died).
     *
     * Displays any new {@code ModelMessage}s with
     * {@link #nextModelMessage}.
     *
     * @param tile The {@code Tile} to select if no new unit can
     *     be made active.
     * @return True if the active unit changes.
     */
    private boolean updateActiveUnit(Tile tile) {
        // Make sure the active unit is done.
        final Player player = getMyPlayer();

        // Are we no longer in normal next unit mode?
        if (moveMode != MoveMode.NEXT_ACTIVE_UNIT) {
            // Clear the panel first
            // if (getGUI().isPanelShowing()) return false;
            // Flush any orders
            // if (!doExecuteGotoOrders()) return false;

            /*
             * Resetting moveMode to NEXT_ACTIVE_UNIT AND
             * returning false instead of calling
             * doExecuteGotoOrders -- since calling that method
             * will make it run in parallel at end-turn (giving
             * all sorts of errors).
             *
             * Please test with the savegame in BR#3277 before
             * committing a change to this behaviour.
             */

            if (getGUI().getActiveUnit() != null) {
                moveMode = MoveMode.NEXT_ACTIVE_UNIT;
            }

            return false;
        }

        // Successfully found a unit to display
        if (player.hasNextActiveUnit()) {
            changeView(player.getNextActiveUnit(), false);
            return true;
        }

        // No active units left.  Do the goto orders.
        if (!doExecuteGotoOrders()) return true;

        // Disable active unit display, using fallback tile if supplied
        changeView(tile);

        // Check for automatic end of turn
        final ClientOptions options = getClientOptions();
        if (options.getBoolean(ClientOptions.AUTO_END_TURN)) {
            doEndTurn(options.getBoolean(ClientOptions.SHOW_END_TURN_DIALOG));
        }
        return true;
    }

    /**
     * Update the GUI and the active unit, with a fallback tile.
     *
     * @param tile An optional fallback {@code Tile}.
     * @param updateUnit An override setting which if true forces a new
     *     active unit to be selected (useful for the Wait command).
     */
    private void updateGUI(final Tile tile, boolean updateUnit) {
        displayModelMessages(false, false);
        
        /* This seems dubious, so I am just displaying the message and
         * continuing even when there are additional model messages.
         * 
         * There are multiple cases where we must update the GUI to
         * avoid errors -- for example when the unit has been removed.
         * 
        if (displayModelMessages(false, false)) {
            ; // If messages are displayed they probably refer to the
              // current unit, so do not update it.
        } else {
        */

        final GUI gui = getGUI();
        // Update the unit if asked to, or none present, or the
        // current one is out of moves (but not in Europe or newly
        // bought/trained units get immediately deselected), or has
        // been captured.
        Unit active = gui.getActiveUnit();
        final boolean update = updateUnit || active == null
                || !active.isCandidateForNextActiveUnit()
                || !getMyPlayer().owns(active);
        // Tile is displayed if no new active unit is found,
        // which is useful when the last unit might have died
        invokeLater(() -> {
            if (update) updateActiveUnit(tile);
            gui.updateMapControls();
            gui.updateMenuBar();
        });
    }


    // Server access routines called from multiple places.

    /**
     * Ask the server to assign a trade route.
     *
     * @param unit The {@code Unit} to assign to.
     * @param tradeRoute The {@code TradeRoute} to assign.
     * @return True if the assignment succeeds.
     */
    private boolean askAssignTradeRoute(Unit unit, TradeRoute tradeRoute) {
        if (tradeRoute == unit.getTradeRoute()) return true;

        if (tradeRoute != null && unit.getTradeRoute() != null) {
            if (!getGUI().confirmClearTradeRoute(unit)) return false;
        }

        return askServer().assignTradeRoute(unit, tradeRoute)
                && unit.getTradeRoute() == tradeRoute;
    }

    /**
     * Claim a tile.
     *
     * @param player The {@code Player} that is claiming.
     * @param tile The {@code Tile} to claim.
     * @param claimant The {@code Unit} or {@code Colony} claiming.
     * @param price The price required.
     * @return True if the claim succeeded.
     */
    private boolean askClaimTile(Player player, Tile tile,
                                 FreeColGameObject claimant, int price) {
        final Player owner = tile.getOwner();
        if (price < 0) { // not for sale
            return false;
        } else if (price > 0) { // for sale
            ClaimAction act
                    = getGUI().getClaimChoice(tile, player, price, owner);
            if (act == null) return false; // Cancelled
            switch (act) {
                case CLAIM_ACCEPT: // accepted price
                    break;
                case CLAIM_STEAL:
                    price = STEAL_LAND;
                    break;
                default:
                    logger.warning("Claim dialog fail: " + act);
                    return false;
            }
        } // else price == 0 and we can just proceed to claim

        // Ask the server
        return askServer().claimTile(tile, claimant, price)
                && player.owns(tile);
    }

    /**
     * Clears the goto orders of the given unit by setting its destination
     * to null.
     *
     * @param unit The {@code Unit} to clear the destination for.
     * @return True if the unit now has no destination or trade route.
     */
    private boolean askClearGotoOrders(Unit unit) {
        if (!askAssignTradeRoute(unit, null)
<<<<<<< HEAD
                || !askSetDestination(unit, null)) return false;
=======

                     || !askSetDestination(unit, null)) return false;
>>>>>>> 86a04245

        getGUI().clearGotoPath();
        return true;
    }

    /**
     * Embark onto a carrier.
     *
     * @param unit The {@code Unit} to embark.
     * @param carrier The carrier {@code Unit} to board.
     * @return True if boarding succeeded.
     */
    private boolean askEmbark(Unit unit, Unit carrier) {
        ColonyWas colonyWas = (unit.getColony() != null)
                ? new ColonyWas(unit.getColony()) : null;
        EuropeWas europeWas = (unit.isInEurope())
                ? new EuropeWas(unit.getOwner().getEurope()) : null;
        UnitWas unitWas = new UnitWas(unit);
        if (askServer().embark(unit, carrier, null)
                && unit.getLocation() == carrier) {
            sound("sound.event.loadCargo");
            fireChanges(unitWas, colonyWas, europeWas);
            return true;
        }
        return false;
    }

    /**
     * A unit in Europe emigrates.
     *
     * This is unusual for an ask* routine in that it uses a *Was
     * structure, but it is needed to extract the unit.
     *
     * @param europe The {@code Europe} where the unit appears.
     * @param slot The slot to choose, [0..RECRUIT_COUNT].
     * @return The new {@code Unit} or null on failure.
     */
    private Unit askEmigrate(Europe europe, int slot) {
        if (europe == null
                || !MigrationType.validMigrantSlot(slot)) return null;

        EuropeWas europeWas = new EuropeWas(europe);
        Unit newUnit = null;
        if (askServer().emigrate(slot)
                && (newUnit = europeWas.getNewUnit()) != null) {
            fireChanges(europeWas);
        }
        return newUnit;
    }

    /**
     * Select all the units to emigrate from Europe.  If they are all
     * the same they can be picked automatically, but otherwise use
     * the emigration dialog.  Only to be called if the player is
     * allowed to select the unit type (i.e. FoY or has Brewster).
     *
     * The server contains the count of available FoY-units, and
     * maintains the immigration/immigrationRequired amounts, so this
     * routine will fail harmlessly if it asks for too much.
     *
     * @param player The {@code Player} that owns the unit.
     * @param n The number of units known to be eligible to emigrate.
     * @param fountainOfYouth True if this migration if due to a FoY.
     */
    private void emigration(Player player, int n, boolean fountainOfYouth) {
        final Europe europe = player.getEurope();
        if (europe == null) return;

        for (; n > 0 || player.checkEmigrate(); n--) {
            if (!allSame(europe.getExpandedRecruitables(false))) {
                showEmigrationDialog(player, fountainOfYouth, n);
                return;
            }
            Unit u = askEmigrate(europe, Europe.MigrationType.getDefaultSlot());
            if (u == null) break; // Give up on failure, try again next turn
            player.addModelMessage(player.getEmigrationMessage(u));
        }
    }

    /**
     * Load some goods onto a carrier.
     *
     * @param loc The {@code Location} to load from.
     * @param type The {@code GoodsType} to load.
     * @param amount The amount of goods to load.
     * @param carrier The {@code Unit} to load onto.
     * @return True if the load succeeded.
     */
    private boolean askLoadGoods(Location loc, GoodsType type, int amount,
                                 Unit carrier) {
        TradeLocation trl = carrier.getTradeLocation();
        if (trl == null) return false;

        // Size check, if there are spare holds they can be filled, but...
        int loadable = carrier.getLoadableAmount(type);
        if (amount > loadable) amount = loadable;

        final Player player = carrier.getOwner();

        if (carrier.isInEurope()) {
            // Are the goods boycotted?
            if (!player.canTrade(type)) return false;

            // Check that the purchase is funded.
            if (!player.checkGold(player.getMarket().getBidPrice(type, amount))) {
                showInformationPanel(null, "info.notEnoughGold");
                return false;
            }
        }

        // Try to purchase.
        int oldAmount = carrier.getGoodsContainer().getGoodsCount(type);
        if (askServer().loadGoods(loc, type, amount, carrier)
                && carrier.getGoodsContainer().getGoodsCount(type) != oldAmount) {
            return true;
        }
        return false;
    }

    /**
     * Set a destination for a unit.
     *
     * @param unit The {@code Unit} to direct.
     * @param destination The destination {@code Location}.
     * @return True if the destination was set.
     */
    private boolean askSetDestination(Unit unit, Location destination) {
        if (unit.getDestination() == destination) return true;

        return askServer().setDestination(unit, destination)
                && unit.getDestination() == destination;
    }

    /**
     * Unload some goods from a carrier.
     *
     * @param type The {@code GoodsType} to unload.
     * @param amount The amount of goods to unload.
     * @param carrier The {@code Unit} carrying the goods.
     * @return True if the unload succeeded.
     */
    private boolean askUnloadGoods(GoodsType type, int amount, Unit carrier) {
        // Do not check for trade location, unloading can include dumping
        // which can happen anywhere
        final Player player = getMyPlayer();

        int oldAmount = carrier.getGoodsContainer().getGoodsCount(type);
        if (askServer().unloadGoods(type, amount, carrier)
                && carrier.getGoodsContainer().getGoodsCount(type) != oldAmount) {
            return true;
        }
        return false;
    }


    // Utilities connected with saving the game

    /**
     * Get the trunk of the save game string.
     *
     * @param game The {@code Game} to query.
     * @return The trunk of the file name to use for saved games.
     */
    private String getSaveGameString(Game game) {
        final Player player = getMyPlayer();
        final String gid = Integer.toHexString(game.getUUID().hashCode());
        final Turn turn = game.getTurn();
        return (/* player.getName() + "_" */ gid
                + "_" + Messages.message(player.getNationLabel())
                + "_" + turn.getSaveGameSuffix()
                + "." + FreeCol.FREECOL_SAVE_EXTENSION)
                .replaceAll(" ", "_");
    }

    /**
     * Creates at least one autosave game file of the currently played
     * game in the autosave directory.  Does nothing if there is no
     * game running.
     */
    private void autoSaveGame() {
        final Game game = getGame();
        if (game == null) return;

        // unconditional save per round (fixed file "last-turn")
        final ClientOptions options = getClientOptions();
        final String prefix = options.getText(ClientOptions.AUTO_SAVE_PREFIX);
        final String lastTurnName = prefix + "-"
                + options.getText(ClientOptions.LAST_TURN_NAME)
                + "." + FreeCol.FREECOL_SAVE_EXTENSION;
        final String beforeLastTurnName = prefix + "-"
                + options.getText(ClientOptions.BEFORE_LAST_TURN_NAME)
                + "." + FreeCol.FREECOL_SAVE_EXTENSION;

        File lastTurnFile = FreeColDirectories.getAutosaveFile(lastTurnName);
        File beforeLastTurnFile
                = FreeColDirectories.getAutosaveFile(beforeLastTurnName);
        // if "last-turn" file exists, shift it to "before-last-turn" file
        if (lastTurnFile != null) {
            if (lastTurnFile.exists()) {
                if (beforeLastTurnFile.exists()) deleteFile(beforeLastTurnFile);
                try {
                    if (!lastTurnFile.renameTo(beforeLastTurnFile)) {
                        logger.warning("Could not rename: "
                                + lastTurnFile.getPath());
                    }
                } catch (NullPointerException | SecurityException ex) {
                    logger.log(Level.WARNING, "Could not rename: "
                            + lastTurnFile.getPath(), ex);
                }
            }
            saveGame(lastTurnFile);
        }

        // conditional save after user-set period
        int saveGamePeriod = options.getInteger(ClientOptions.AUTOSAVE_PERIOD);
        int turnNumber = game.getTurn().getNumber();
        if (saveGamePeriod >= 1 && turnNumber % saveGamePeriod == 0) {
            String fileName = prefix + "-" + getSaveGameString(game);
            saveGame(FreeColDirectories.getAutosaveFile(fileName));
        }
    }

    /**
     * Saves the game to the given file.
     *
     * @param file The {@code File}.
     * @return True if the game was saved.
     */
    private boolean saveGame(final File file) {
        if (file == null) return false;
        final FreeColServer server = getFreeColServer();
        boolean result = false;
        if (server != null) {
            showStatusPanel(Messages.message("status.savingGame"));
            try {
                server.saveGame(file, getClientOptions(), getGUI().getActiveUnit());
                result = true;
            } catch (IOException ioe) {
                error(FreeCol.badFile("error.couldNotSave", file), null);
                logger.log(Level.WARNING, "Save fail", ioe);
            } finally {
                showStatusPanel(null);
            }
        }
        return result;
    }


    // Utilities for message handling.

    /**
     * Start ignoring a kind of message.
     *
     * @param key The key for a message to ignore.
     * @param turn The current {@code Turn}.
     */
    private void startIgnoringMessage(String key, Turn turn) {
        messagesToIgnore.put(key, turn.getNumber());
        logger.finer("Ignore message start: " + key);
    }

    /**
     * Stop ignoring a kind of message.
     *
     * @param key The key for a message to stop ignoring.
     */
    private void stopIgnoringMessage(String key) {
        messagesToIgnore.remove(key);
        logger.finer("Ignore message stop: " + key);
    }

    /**
     * Reap all ignored message keys that are older than the given turn.
     *
     * @param turn The {@code Turn} value to test against.
     */
    private void reapIgnoredMessages(Turn turn) {
        removeInPlace(messagesToIgnore, e -> e.getValue() < turn.getNumber());
    }

    /**
     * See if messages with a given key were ignored last turn.  If so,
     * continue to ignore them.
     *
     * @param key The key to check.
     * @param turn The current {@code Turn}.
     * @return True if the message should continue to be ignored.
     */
    private boolean continueIgnoreMessage(String key, Turn turn) {
        Integer value = -1;
        boolean ret = key != null
                && (value = messagesToIgnore.get(key)) != null
                && value + 1 == turn.getNumber();
        if (ret) messagesToIgnore.put(key, value + 1);
        return ret;
    }

    /**
     * Displays the messages in the current turn report.
     */
    public void displayTurnReportMessages() {
        getGUI().showReportTurnPanel(turnReportMessages);
    }

    /**
     * Displays pending {@code ModelMessage}s.
     *
     * @param allMessages Display all messages or just the undisplayed ones.
     * @param endOfTurn Use a turn report panel if necessary.
     * @return True if any messages were displayed.
     */
    private boolean displayModelMessages(final boolean allMessages,
                                         final boolean endOfTurn) {
        final ClientOptions co = getClientOptions();
        final Player player = getMyPlayer();
        final Turn thisTurn = getGame().getTurn();
        final List<ModelMessage> messages = new ArrayList<>();
        List<ModelMessage> todo = (allMessages) ? player.getModelMessages()
                : player.getNewModelMessages();

        for (ModelMessage m : todo) {
            final String key = m.getOptionName();
            try {
                if ((key == null || co.getBoolean(key))
                        && !continueIgnoreMessage(m.getIgnoredMessageKey(), thisTurn)) {
                    messages.add(m);
                }
            } catch (RuntimeException rte) {
                logger.warning("Bogus ModelMessage with key<" + key
                        + ">: " + m);
            }
            m.setDisplayed(true);
        }

        reapIgnoredMessages(thisTurn);

        if (!messages.isEmpty()) {
            Runnable uiTask;
            if (endOfTurn) {
                turnReportMessages.addAll(messages);
                uiTask = () -> {
                    displayTurnReportMessages();
                };
            } else {
                uiTask = () -> {
                    getGUI().showModelMessages(messages);
                };
            }
            getGUI().invokeNowOrWait(uiTask);
        }
        return !messages.isEmpty();
    }

    /**
     * Displays the next {@code ModelMessage}.
     *
     * Called from CC.reconnect, CargoPanel,
     * ColonyPanel.closeColonyPanel, EuropePanel.exitAction,
     * EuropePanel.MarketPanel
     *
     * @return True if any messages were displayed.
     */
    public boolean nextModelMessage() {
        return displayModelMessages(false, false);
    }


    // Utilities to handle the transitions between the active-unit,
    // execute-orders and end-turn states.

    /**
     * Do the goto orders operation.
     *
     * @return True if all goto orders have been performed and no units
     *     reached their destination and are free to move again.
     */
    private boolean doExecuteGotoOrders() {
        final Player player = getMyPlayer();
        Unit active = getGUI().getActiveUnit();
        boolean ret = true;

        // Ensure the goto mode sticks.
        moveMode = moveMode.maximize(MoveMode.EXECUTE_GOTO_ORDERS);

        // Deal with the trade route units first.
        List<ModelMessage> messages = new ArrayList<>();
        final Predicate<Unit> tradePred = u ->
                u.isReadyToTrade() && player.owns(u);
        for (Unit unit : transform(player.getUnits(), tradePred,
                Function.<Unit>identity(),
                tradeRouteUnitComparator)) {
            changeView(unit, false);
            if (!moveToDestination(unit, messages)) {
                ret = false;
                break;
            }
        }
        if (!messages.isEmpty()) {
            turnReportMessages.addAll(messages);
            for (ModelMessage m : messages) player.addModelMessage(m);
            nextModelMessage();
            ret = false;
        }
        if (!ret) return false;

        // Wait for user to close outstanding panels.
        if (getGUI().isPanelShowing()) return false;

        // The active unit might also be a going-to unit.  Make sure it
        // gets processed first.  setNextGoingToUnit will fail harmlessly
        // if it is not a going-to unit so this is safe.
        if (active != null) player.setNextGoingToUnit(active);

        // Process all units.
        while (player.hasNextGoingToUnit()) {
            Unit unit = player.getNextGoingToUnit();
            changeView(unit, false);
            // Move the unit as much as possible
            if (!moveToDestination(unit, null)) {
                ret = false;
                break;
            }
            // This was the active unit, but we are confident it can not
            // do anything else useful, so do not reselect it below
            if (active == unit) active = null;
        }
        nextModelMessage(); // Might have LCR messages to display
        if (ret) { // If no unit issues, restore previously active unit 
            changeView(active, false);
        }
        return ret;
    }

    /**
     * End the turn.
     *
     * @param showDialog Show the end turn dialog?
     */
    private void doEndTurn(boolean showDialog) {
        final Player player = getMyPlayer();
        // Clear any panels first
        if (getGUI().isPanelShowing()) return;

        if (showDialog) {
            List<Unit> units = transform(player.getUnits(), Unit::isCandidateForNextActiveUnit);
            if (!units.isEmpty()) {
                // Modal dialog takes over
                getGUI().showEndTurnDialog(units,
                        (Boolean value) -> {
                            if (value != null && value) {
                                endTurn(false);
                            }
                        });
                return;
            }
        }

        // Ensure end-turn mode sticks.
        moveMode = moveMode.maximize(MoveMode.END_TURN);

        changeView(null);
        final List<Unit> units = transform(player.getUnits(), Unit::couldMove);
        units.stream().forEach(unit -> {
            if (unit.getState() != Unit.UnitState.SKIPPED) {
                igc().changeState(unit, Unit.UnitState.SKIPPED);
            }
        });

        // Make sure all goto orders are complete before ending turn, and
        // that nothing (like a LCR exploration) has cancelled the end turn.
        if (!doExecuteGotoOrders()
                || moveMode.ordinal() < MoveMode.END_TURN.ordinal()) return;

        // Check for desync as last thing!
        if (FreeColDebugger.isInDebugMode(FreeColDebugger.DebugMode.DESYNC)
                && DebugUtils.checkDesyncAction(getFreeColClient())) {
            logger.warning("Reconnecting on desync");
            getFreeColClient().getConnectController()
                    .requestLogout(LogoutReason.RECONNECT);
            return;
        }

        // Clean up lingering menus.
        getGUI().closeMenus();

        // Restart the selection cycle.
        moveMode = MoveMode.NEXT_ACTIVE_UNIT;

        // Clear outdated turn report messages.
        turnReportMessages.clear();

        // Inform the server of end of turn.
        askServer().endTurn();
    }


    // Movement support.

    /**
     * Moves the given unit towards its destination/s if possible.
     *
     * @param unit The {@code Unit} to move.
     * @param messages An optional list in which to retain any
     *     trade route {@code ModelMessage}s generated.
     * @return True if all is well with the unit, false if the unit
     *     should be selected and examined by the user.
     */
    private boolean moveToDestination(Unit unit, List<ModelMessage> messages) {
        final Player player = getMyPlayer();
        Location destination = unit.getDestination();
        PathNode path;
        boolean ret;
        if (!requireOurTurn()
                || unit.isAtSea()
                || unit.getMovesLeft() <= 0
                || unit.getState() == UnitState.SKIPPED) {
            ret = true; // invalid, should not be here
        } else if (unit.getTradeRoute() != null) {
            ret = followTradeRoute(unit, messages);
        } else if (destination == null) {
            ret = true; // also invalid, but trade route check needed first
        } else if (!changeState(unit, UnitState.ACTIVE)) {
            ret = true; // another error case
        } else if ((path = unit.findPath(destination)) == null) {
            // No path to destination. Give the player a chance to do
            // something about it, but default to skipping this unit as
            // the path blockage is most likely just transient
            StringTemplate src = unit.getLocation()
                    .getLocationLabelFor(player);
            StringTemplate dst = destination.getLocationLabelFor(player);
            StringTemplate template = StringTemplate
                    .template("info.moveToDestinationFailed")
                    .addStringTemplate("%unit%",
                            unit.getLabel(Unit.UnitLabelType.NATIONAL))
                    .addStringTemplate("%location%", src)
                    .addStringTemplate("%destination%", dst);
            showInformationPanel(unit, template);
            changeState(unit, UnitState.SKIPPED);
            ret = false;
        } else if (!movePath(unit, path)) {
            ret = false; // ask the player to resolve the movePath problem
        } else if (unit.isAtLocation(destination)) {
            final Colony colony = (unit.hasTile()) ? unit.getTile().getColony()
                    : null;
            // Clear ordinary destinations if arrived.
            if (!askClearGotoOrders(unit)) {
                ret = false; // Should not happen.  Desync?  Ask the user.
            } else if (colony != null) {
                // Always ask to be selected if arriving at a colony
                // unless the unit cashed in (and thus gone), and bring
                // up the colony panel so something can be done with the
                // unit
                if (checkCashInTreasureTrain(unit)) {
                    ret = true;
                } else {
                    showColonyPanelWithCarrier(colony, unit);
                    ret = false;
                }
            } else {
                // If the unit has moves left, select it
                ret = unit.getMovesLeft() == 0;
            }
        } else { // Still in transit, do not select         
            ret = true;
        }
        return ret;
    }

    /**
     * Follow a path.
     *
     * @param unit The {@code Unit} to move.
     * @param path The path to follow.
     * @return True if automatic movement of the unit can proceed.
     */
    private boolean movePath(Unit unit, PathNode path) {
        for (; path != null; path = path.next) {
            if (unit.isAtLocation(path.getLocation())) continue;

            if (path.getLocation() instanceof Europe) {
                if (unit.hasTile()
                        && unit.getTile().isDirectlyHighSeasConnected()) {
                    return moveTowardEurope(unit, (Europe) path.getLocation());
                }
                logger.warning("Can not move to Europe from "
                        + unit.getLocation()
                        + " on path: " + path.fullPathToString());
                return false;

            } else if (path.getLocation() instanceof Tile) {
                if (path.getDirection() == null) {
                    if (unit.isInEurope()) {
                        return moveAwayFromEurope(unit, unit.getGame().getMap());
                    }
                    logger.warning("Null direction on path: "
                            + path.fullPathToString());
                    return false;
                }
                if (!moveDirection(unit, path.getDirection(), false)) {
                    // Lack of moves is an expected non-failure condition
                    return unit.getMoveType(path.getDirection())
                            == Unit.MoveType.MOVE_NO_MOVES;
                }

            } else if (path.getLocation() instanceof Unit) {
                return moveEmbark(unit, path.getDirection());

            } else {
                logger.warning("Bad path: " + path.fullPathToString());
                return false;
            }
        }
        return true;
    }

    /**
     * Move a unit in a given direction.
     *
     * Public for the test suite.
     *
     * @param unit The {@code Unit} to move.
     * @param direction The {@code Direction} to move in.
     * @param interactive Interactive mode: play sounds and emit errors.
     * @return True if automatic movement of the unit can proceed.
     */
    public boolean moveDirection(Unit unit, Direction direction,
                                 boolean interactive) {
        // Is the unit on the brink of reaching the destination with
        // this move?
        final Location destination = unit.getDestination();
        final Tile oldTile = unit.getTile();
        boolean destinationImminent = destination != null
                && oldTile != null
                && Map.isSameLocation(oldTile.getNeighbourOrNull(direction),
                destination);

        // Consider all the move types.
        final Unit.MoveType mt = unit.getMoveType(direction);
        boolean result = mt.isLegal();
        switch (mt) {
            case MOVE_HIGH_SEAS:
                // If the destination is Europe (and valid) move there,
                // if the destination is null, ask what to do,
                // otherwise just move on the map.
                result = (destination instanceof Europe
                        && getMyPlayer().getEurope() != null)
                        ? moveTowardEurope(unit, (Europe) destination)
                        : (destination == null)
                        ? moveHighSeas(unit, direction)
                        : moveTile(unit, direction);
                break;
            case MOVE:
                result = moveTile(unit, direction);
                break;
            case EXPLORE_LOST_CITY_RUMOUR:
                result = moveExplore(unit, direction);
                break;
            case ATTACK_UNIT:
                result = moveAttack(unit, direction);
                break;
            case ATTACK_SETTLEMENT:
                result = moveAttackSettlement(unit, direction);
                break;
            case EMBARK:
                result = moveEmbark(unit, direction);
                break;
            case ENTER_INDIAN_SETTLEMENT_WITH_FREE_COLONIST:
                result = moveLearnSkill(unit, direction);
                break;
            case ENTER_INDIAN_SETTLEMENT_WITH_SCOUT:
                result = moveScoutIndianSettlement(unit, direction);
                break;
            case ENTER_INDIAN_SETTLEMENT_WITH_MISSIONARY:
                result = moveUseMissionary(unit, direction);
                break;
            case ENTER_FOREIGN_COLONY_WITH_SCOUT:
                result = moveScoutColony(unit, direction);
                break;
            case ENTER_SETTLEMENT_WITH_CARRIER_AND_GOODS:
                result = moveTrade(unit, direction);
                break;

            // Illegal moves
            case MOVE_NO_ACCESS_BEACHED:
                if (interactive || destinationImminent) {
                    sound("sound.event.illegalMove");
                    StringTemplate nation = getNationAt(unit.getTile(), direction);
                    showInformationPanel(unit, StringTemplate
                            .template("move.noAccessBeached")
                            .addStringTemplate("%nation%", nation));
                }
                break;
            case MOVE_NO_ACCESS_CONTACT:
                if (interactive || destinationImminent) {
                    sound("sound.event.illegalMove");
                    StringTemplate nation = getNationAt(unit.getTile(), direction);
                    showInformationPanel(unit, StringTemplate
                            .template("move.noAccessContact")
                            .addStringTemplate("%nation%", nation));
                }
                break;
            case MOVE_NO_ACCESS_GOODS:
                if (interactive || destinationImminent) {
                    sound("sound.event.illegalMove");
                    StringTemplate nation = getNationAt(unit.getTile(), direction);
                    showInformationPanel(unit, StringTemplate
                            .template("move.noAccessGoods")
                            .addStringTemplate("%nation%", nation)
                            .addStringTemplate("%unit%",
                                    unit.getLabel(Unit.UnitLabelType.NATIONAL)));
                }
                break;
            case MOVE_NO_ACCESS_LAND:
                if (!moveDisembark(unit, direction)) {
                    if (interactive) {
                        sound("sound.event.illegalMove");
                    }
                }
                break;
            case MOVE_NO_ACCESS_MISSION_BAN:
                if (interactive || destinationImminent) {
                    sound("sound.event.illegalMove");
                    StringTemplate nation = getNationAt(unit.getTile(), direction);
                    showInformationPanel(unit, StringTemplate
                            .template("move.noAccessMissionBan")
                            .addStringTemplate("%unit%",
                                    unit.getLabel(Unit.UnitLabelType.NATIONAL))
                            .addStringTemplate("%nation%", nation));
                }
                break;
            case MOVE_NO_ACCESS_SETTLEMENT:
                if (interactive || destinationImminent) {
                    sound("sound.event.illegalMove");
                    StringTemplate nation = getNationAt(unit.getTile(), direction);
                    showInformationPanel(unit, StringTemplate
                            .template("move.noAccessSettlement")
                            .addStringTemplate("%unit%",
                                    unit.getLabel(Unit.UnitLabelType.NATIONAL))
                            .addStringTemplate("%nation%", nation));
                }
                break;
            case MOVE_NO_ACCESS_SKILL:
                if (interactive || destinationImminent) {
                    sound("sound.event.illegalMove");
                    showInformationPanel(unit, StringTemplate
                            .template("move.noAccessSkill")
                            .addStringTemplate("%unit%",
                                    unit.getLabel(Unit.UnitLabelType.NATIONAL)));
                }
                break;
            case MOVE_NO_ACCESS_TRADE:
                if (interactive || destinationImminent) {
                    sound("sound.event.illegalMove");
                    StringTemplate nation = getNationAt(unit.getTile(), direction);
                    showInformationPanel(unit, StringTemplate
                            .template("move.noAccessTrade")
                            .addStringTemplate("%nation%", nation));
                }
                break;
            case MOVE_NO_ACCESS_WAR:
                if (interactive || destinationImminent) {
                    sound("sound.event.illegalMove");
                    StringTemplate nation = getNationAt(unit.getTile(), direction);
                    showInformationPanel(unit, StringTemplate
                            .template("move.noAccessWar")
                            .addStringTemplate("%nation%", nation));
                }
                break;
            case MOVE_NO_ACCESS_WATER:
                if (interactive || destinationImminent) {
                    sound("sound.event.illegalMove");
                    showInformationPanel(unit, StringTemplate
                            .template("move.noAccessWater")
                            .addStringTemplate("%unit%",
                                    unit.getLabel(Unit.UnitLabelType.NATIONAL)));
                }
                break;
            case MOVE_NO_ATTACK_MARINE:
                if (interactive || destinationImminent) {
                    sound("sound.event.illegalMove");
                    showInformationPanel(unit, StringTemplate
                            .template("move.noAttackWater")
                            .addStringTemplate("%unit%",
                                    unit.getLabel(Unit.UnitLabelType.NATIONAL)));
                }
                break;
            case MOVE_NO_MOVES:
                // The unit may have some moves left, but not enough
                // to move to the next node.  The move is illegal
                // this turn, but might not be next turn, so do not cancel the
                // destination but set the state to skipped instead.
                destinationImminent = false;
                changeState(unit, UnitState.SKIPPED);
                break;
            case MOVE_NO_TILE:
                if (interactive || destinationImminent) {
                    sound("sound.event.illegalMove");
                    showInformationPanel(unit, StringTemplate
                            .template("move.noTile")
                            .addStringTemplate("%unit%",
                                    unit.getLabel(Unit.UnitLabelType.NATIONAL)));
                }
                break;
            default:
                if (interactive || destinationImminent) {
                    sound("sound.event.illegalMove");
                }
                result = false;
                break;
        }
        if (destinationImminent && !unit.isDisposed()) {
            // The unit either reached the destination or failed at
            // the last step for some reason.  In either case, clear
            // the goto orders because they have failed.
            if (!askClearGotoOrders(unit)) result = false;
        }
        // Force redisplay of unit information
        if (unit == getGUI().getActiveUnit()) {
            /*
             * The unit might have been disposed as a result of the move
             * when we get here. For example after vanishing when exploring
             * a lost city rumour.
             */
            changeView(unit, true);
        }

        return result;
    }

    /**
     * Move a unit from off map to an on map location.
     *
     * @param unit The {@code Unit} to be moved.
     * @param destination The {@code Location} to be moved to.
     * @return True if automatic movement of the unit can proceed (never).
     */
    private boolean moveAwayFromEurope(Unit unit, Location destination) {
        // Autoload emigrants.
        List<Unit> ul;
        if (getClientOptions().getBoolean(ClientOptions.AUTOLOAD_EMIGRANTS)
                && unit.isInEurope()
                && !(ul = transform(unit.getOwner().getEurope().getUnits(),
                Unit.sentryPred)).isEmpty()) {
            // Can still proceed even if moves consumed
            moveAutoload(unit, ul);
        }

        EuropeWas europeWas = (!unit.isInEurope()) ? null
                : new EuropeWas(unit.getOwner().getEurope());
        UnitWas unitWas = new UnitWas(unit);
        boolean ret = askServer().moveTo(unit, destination);
        if (ret) {
            fireChanges(unitWas, europeWas);
            updateGUI(null, false);
        }
        return ret;
    }

    /**
     * Move a unit from on map towards Europe.
     *
     * @param unit The {@code Unit} to be moved.
     * @param europe The {@code Europe} to be moved to.
     * @return True if automatic movement of the unit can proceed (never).
     */
    private boolean moveTowardEurope(Unit unit, Europe europe) {
        UnitWas unitWas = new UnitWas(unit);
        if (askServer().moveTo(unit, europe)) {
            fireChanges(unitWas);
            updateGUI(null, false);
        }
        return false;
    }

    /**
     * Confirm attack or demand a tribute from a native settlement, following
     * an attacking move.
     *
     * @param unit The {@code Unit} to perform the attack.
     * @param direction The direction in which to attack.
     * @return True if automatic movement of the unit can proceed (never).
     */
    private boolean moveAttack(Unit unit, Direction direction) {
        final Tile tile = unit.getTile();
        final Tile target = tile.getNeighbourOrNull(direction);
        final Unit u = target.getFirstUnit();
        if (u == null || unit.getOwner().owns(u)) return false;

        if (askClearGotoOrders(unit)
                && getGUI().confirmHostileAction(unit, target)
                && getGUI().confirmPreCombat(unit, target)) {
            askServer().attack(unit, direction);
            // Immediately display resulting message, allowing
            // next updateGUI to select another unit.
            nextModelMessage();
        }
        // Always return false, as the unit has either attacked and lost
        // its remaining moves, or the move can not proceed because it is
        // blocked.
        return false;
    }

    public void attackRanged(Unit unit, Tile target) {
        if (!unit.canAttackRanged(target)) {
            return;
        }

        if (askClearGotoOrders(unit)
                && getGUI().confirmHostileAction(unit, target)
                && getGUI().confirmPreCombat(unit, target)) {
            askServer().attackRanged(unit, target);
            // Immediately display resulting message, allowing
            // next updateGUI to select another unit.
            nextModelMessage();
        }
    }

    /**
     * Confirm attack or demand a tribute from a settlement, following
     * an attacking move.
     *
     * @param unit The {@code Unit} to perform the attack.
     * @param direction The direction in which to attack.
     * @return True if automatic movement of the unit can proceed (never).
     */
    private boolean moveAttackSettlement(Unit unit, Direction direction) {
        final Tile tile = unit.getTile();
        final Tile target = tile.getNeighbourOrNull(direction);
        final Settlement settlement = target.getSettlement();
        if (settlement == null
                || unit.getOwner().owns(settlement)) return false;

        ArmedUnitSettlementAction act
                = getGUI().getArmedUnitSettlementChoice(settlement);
        if (act == null) return false; // Cancelled
        switch (act) {
            case SETTLEMENT_ATTACK:
                if (getGUI().confirmHostileAction(unit, target)
                        && getGUI().confirmPreCombat(unit, target)) {
                    askServer().attack(unit, direction);
                    Colony col = target.getColony();
                    if (col != null && unit.getOwner().owns(col)) {
                        showColonyPanel(col, unit);
                    }
                    // Immediately display resulting message, allowing
                    // next updateGUI to select another unit.
                    nextModelMessage();
                }
                break;

            case SETTLEMENT_TRIBUTE:
                int amount = (settlement instanceof Colony)
                        ? getGUI().confirmEuropeanTribute(unit, (Colony) settlement,
                        nationSummary(settlement.getOwner()))
                        : (settlement instanceof IndianSettlement)
                        ? getGUI().confirmNativeTribute(unit, (IndianSettlement) settlement)
                        : -1;
                if (amount > 0) return moveTribute(unit, amount, direction);
                break;

            default:
                logger.warning("showArmedUnitSettlementDialog fail: " + act);
                break;
        }
        return false;
    }

    /**
     * Primitive to handle autoloading of a list of units onto a carrier.
     *
     * @param carrier The carrier {@code Unit} to load onto.
     * @param embark A list of {@code Unit}s to load.
     * @return True if automatic movement of the carrier can proceed.
     */
    private boolean moveAutoload(Unit carrier, List<Unit> embark) {
        boolean update = false;
        for (Unit u : embark) {
            if (!carrier.couldCarry(u)) continue;
            update |= askEmbark(u, carrier);
            if (u.getLocation() != carrier) {
                changeState(u, UnitState.SKIPPED);
            }
        }
        if (update) updateGUI(null, false);
        // Boarding might have consumed the carrier moves.
        return carrier.couldMove();
    }

    /**
     * Initiates diplomacy with a foreign power.
     *
     * @param unit The {@code Unit} negotiating.
     * @param direction The direction of a settlement to negotiate with.
     * @param dt The base {@code DiplomaticTrade} agreement to
     *     begin the negotiation with.
     * @return True if automatic movement of the unit can proceed (never).
     */
    private boolean moveDiplomacy(Unit unit, Direction direction,
                                  DiplomaticTrade dt) {
        Settlement settlement = getSettlementAt(unit.getTile(), direction);
        if (settlement instanceof Colony) {
            final Player player = unit.getOwner();
            final Colony colony = (Colony) settlement;
            final Player other = colony.getOwner();
            // Can not negotiate with the REF!
            if (other == player.getREFPlayer()) return false;
            askServer().diplomacy(unit, colony, dt);
            // invalidate nation summaries in case colonies changed hands
            player.clearNationSummary(player);
            player.clearNationSummary(other);
        }
        return false;
    }

    /**
     * Check the carrier for passengers to disembark, possibly
     * snatching a useful result from the jaws of a
     * MOVE_NO_ACCESS_LAND failure.
     *
     * @param unit The carrier containing the unit to disembark.
     * @param direction The direction in which to disembark the unit.
     * @return True if the disembark "succeeds" (which deliberately includes
     *     declined disembarks).
     */
    private boolean moveDisembark(Unit unit, final Direction direction) {
        final Tile tile = unit.getTile().getNeighbourOrNull(direction);
        if (tile.getFirstUnit() != null
                && tile.getFirstUnit().getOwner() != unit.getOwner()) {
            return false; // Can not disembark onto other nation units.
        }

        // Disembark selected units able to move.
        final List<Unit> disembarkable
                = transform(unit.getUnits(),
                u -> u.getMoveType(tile).isProgress());
        if (disembarkable.isEmpty()) return false; // Fail, did not find one
        for (Unit u : disembarkable) changeState(u, UnitState.ACTIVE);
        if (disembarkable.size() == 1) {
            if (getGUI().confirm(tile, StringTemplate.key("disembark.text"),
                    disembarkable.get(0), "ok", "cancel")) {
                moveDirection(disembarkable.get(0), direction, false);
            }
        } else {
            List<ChoiceItem<Unit>> choices
                    = transform(disembarkable, alwaysTrue(), u ->
                    new ChoiceItem<Unit>(u.getDescription(Unit.UnitLabelType.NATIONAL), u));
            choices.add(new ChoiceItem<>(Messages.message("all"), unit));

            // Use moveDirection() to disembark units as while the
            // destination tile is known to be clear of other player
            // units or settlements, it may have a rumour or need
            // other special handling.
            Unit u = getGUI().getChoice(unit.getTile(),
                    StringTemplate.key("disembark.text"),
                    unit, "none", choices);
            if (u == null) {
                // Cancelled, done.
            } else if (u == unit) {
                // Disembark all.
                for (Unit dUnit : disembarkable) {
                    moveDirection(dUnit, direction, false);
                }
            } else {
                moveDirection(u, direction, false);
            }
        }
        return true;
    }

    /**
     * Embarks the specified unit onto a carrier in a specified direction
     * following a move of MoveType.EMBARK.
     *
     * @param unit The {@code Unit} that wishes to embark.
     * @param direction The direction in which to embark.
     * @return True if automatic movement of the unit can proceed (never).
     */
    private boolean moveEmbark(Unit unit, Direction direction) {
        if (unit.getColony() != null
                && !getGUI().confirmLeaveColony(unit)) return false;

        final Tile sourceTile = unit.getTile();
        final Tile destinationTile = sourceTile.getNeighbourOrNull(direction);
        Unit carrier = null;
        List<ChoiceItem<Unit>> choices
                = transform(destinationTile.getUnits(),
                u -> u.canAdd(unit),
                u -> new ChoiceItem<>(u.getDescription(Unit.UnitLabelType.NATIONAL), u));
        if (choices.isEmpty()) {
            throw new RuntimeException("Unit " + unit.getId()
                    + " found no carrier to embark upon.");
        } else if (choices.size() == 1) {
            carrier = choices.get(0).getObject();
        } else {
            carrier = getGUI().getChoice(unit.getTile(),
                    StringTemplate.key("embark.text"),
                    unit, "none", choices);
            if (carrier == null) return false; // User cancelled
        }

        // Proceed to embark, skip if it did not work.
        if (askClearGotoOrders(unit)
                && askServer().embark(unit, carrier, direction)
                && unit.getLocation() == carrier) {
            unit.getOwner().invalidateCanSeeTiles();
        } else {
            changeState(unit, UnitState.SKIPPED);
        }
        return false;
    }

    /**
     * Confirm exploration of a lost city rumour, following a move of
     * MoveType.EXPLORE_LOST_CITY_RUMOUR.
     *
     * @param unit The {@code Unit} that is exploring.
     * @param direction The direction of a rumour.
     * @return True if automatic movement of the unit can proceed (never).
     */
    private boolean moveExplore(Unit unit, Direction direction) {
        // Confirm the move.
        final Tile now = unit.getTile();
        final Tile tile = now.getNeighbourOrNull(direction);
        if (!getGUI().confirm(now,
                StringTemplate.key("exploreLostCityRumour.text"), unit,
                "exploreLostCityRumour.yes", "exploreLostCityRumour.no")) {
            if (unit.getDestination() != null) askClearGotoOrders(unit);
            return false;
        }

        // Handle the mounds decision.
        if (tile.getLostCityRumour().getType() == LostCityRumour.RumourType.MOUNDS
                && !getGUI().confirm(now,
                StringTemplate.key("exploreMoundsRumour.text"), unit,
                "exploreLostCityRumour.yes", "exploreLostCityRumour.no")) {
            askServer().declineMounds(unit, direction); // LCR goes away
            return false;
        }

        // Always stop automatic movement as exploration always does something.
        moveTile(unit, direction);
        return false;
    }

    /**
     * Moves a unit onto the "high seas" in a specified direction following
     * a move of MoveType.MOVE_HIGH_SEAS.
     * This may result in a move to Europe, no move, or an ordinary move.
     *
     * @param unit The {@code Unit} to be moved.
     * @param direction The direction in which to move.
     * @return True if automatic movement of the unit can proceed.
     */
    private boolean moveHighSeas(Unit unit, Direction direction) {
        // Confirm moving to Europe if told to move to a null tile
        // (FIXME: can this still happen?), or if crossing the boundary
        // between coastal and high sea.  Otherwise just move.
        final Tile oldTile = unit.getTile();
        final Tile newTile = oldTile.getNeighbourOrNull(direction);
        if (newTile == null
                || (!oldTile.isDirectlyHighSeasConnected()
                && newTile.isDirectlyHighSeasConnected())) {
            TradeRouteStop stop;
            if (unit.getTradeRoute() != null
                    && (stop = unit.getStop()) != null
                    && TradeRoute.isStopValid(unit, stop)
                    && stop.getLocation() instanceof Europe) {
                return moveTowardEurope(unit, (Europe) stop.getLocation());
            } else if (unit.getDestination() instanceof Europe) {
                return moveTowardEurope(unit, (Europe) unit.getDestination());
            } else if (getGUI().confirm(oldTile, StringTemplate
                            .template("highseas.text")
                            .addAmount("%number%", unit.getSailTurns()),
                    unit, "highseas.yes", "highseas.no")) {
                return moveTowardEurope(unit, unit.getOwner().getEurope());
            }
        }
        return moveTile(unit, direction);
    }

    /**
     * Move a free colonist to a native settlement to learn a skill following
     * a move of MoveType.ENTER_INDIAN_SETTLEMENT_WITH_FREE_COLONIST.
     * The colonist does not physically get into the village, it will
     * just stay where it is and gain the skill.
     *
     * @param unit The {@code Unit} to learn the skill.
     * @param direction The direction in which the Indian settlement lies.
     * @return True if automatic movement of the unit can proceed (never).
     */
    private boolean moveLearnSkill(Unit unit, Direction direction) {
        // Refresh knowledge of settlement skill.  It may have been
        // learned by another player.
        if (askClearGotoOrders(unit)
                && askServer().askSkill(unit, direction)) {
            IndianSettlement is
                    = (IndianSettlement) getSettlementAt(unit.getTile(), direction);
            UnitType skill = is.getLearnableSkill();
            if (skill == null) {
                showInformationPanel(is, "info.noMoreSkill");
            } else if (unit.getUnitChange(UnitChangeType.NATIVES) == null) {
                showInformationPanel(is, StringTemplate
                        .template("info.cantLearnSkill")
                        .addStringTemplate("%unit%",
                                unit.getLabel(Unit.UnitLabelType.NATIONAL))
                        .addNamed("%skill%", skill));
            } else if (getGUI().confirm(unit.getTile(), StringTemplate
                            .template("learnSkill.text")
                            .addNamed("%skill%", skill),
                    unit, "learnSkill.yes", "learnSkill.no")) {
                if (askServer().learnSkill(unit, direction)) {
                    if (unit.isDisposed()) {
                        showInformationPanel(is, "learnSkill.die");
                    } else if (unit.getType() != skill) {
                        showInformationPanel(is, "learnSkill.leave");
                    }
                }
            }
        }
        return false;
    }

    /**
     * Move a unit in a specified direction on the map, following a
     * move of MoveType.MOVE.
     *
     * @param unit The {@code Unit} to be moved.
     * @param direction The direction in which to move the Unit.
     * @return True if automatic movement of the unit can proceed.
     */
    private boolean moveTile(Unit unit, Direction direction) {
        final ClientOptions options = getClientOptions();
        List<Unit> ul;
        if (unit.canCarryUnits() && unit.hasSpaceLeft()
                && options.getBoolean(ClientOptions.AUTOLOAD_SENTRIES)
                && unit.isInColony()
                && !(ul = unit.getTile().getUnitList()).isEmpty()) {
            // Autoload sentries if selected
            if (!moveAutoload(unit,
                    transform(ul, Unit.sentryPred))) return false;
        }

        // Break up the goto to allow region naming to occur, BR#2707
        final Tile newTile = unit.getTile().getNeighbourOrNull(direction);
        boolean discover = newTile != null
                && newTile.getDiscoverableRegion() != null;

        // Ask the server
        if (!askServer().move(unit, direction)) {
            // Can fail due to desynchronization.  Skip this unit so
            // we do not end up retrying indefinitely.
            changeState(unit, UnitState.SKIPPED);
            return false;
        }

        unit.getOwner().invalidateCanSeeTiles();
        // Perform a short pause on an active unit's last move if the
        // option is enabled.
        if (unit.getMovesLeft() <= 0
                && options.getBoolean(ClientOptions.UNIT_LAST_MOVE_DELAY)) {
            delay(UNIT_LAST_MOVE_DELAY, "Last move delay interrupted.");
        }

        // Update the active unit and GUI.
        boolean ret = !unit.isDisposed() && !checkCashInTreasureTrain(unit);
        if (ret) {
            final Tile tile = unit.getTile();
            if (unit.isInColony()
                    && unit.isCarrier()
                    && unit.getTradeRoute() == null
                    && Map.isSameLocation(tile, unit.getDestination())) {
                // Bring up colony panel if non-trade-route carrier
                // unit just arrived at a destination colony.
                // Automatic movement should stop.
                showColonyPanelWithCarrier(tile.getColony(), unit);
                ret = false;
            } else {
                ; // Automatic movement can continue after successful move.
            }
        }
        return ret && !discover;
    }

    /**
     * Move to a foreign colony and either attack, negotiate with the
     * foreign power or spy on them.  Follows a move of
     * MoveType.ENTER_FOREIGN_COLONY_WITH_SCOUT.
     *
     * FIXME: Unify trade and negotiation.
     *
     * @param unit The unit that will spy, negotiate or attack.
     * @param direction The direction in which the foreign colony lies.
     * @return True if automatic movement of the unit can proceed (never).
     */
    private boolean moveScoutColony(Unit unit, Direction direction) {
        final Game game = getGame();
        Colony colony = (Colony) getSettlementAt(unit.getTile(), direction);
        boolean canNeg = colony.getOwner() != unit.getOwner().getREFPlayer();

        if (!askClearGotoOrders(unit)) return false;

        ScoutColonyAction act
                = getGUI().getScoutForeignColonyChoice(colony, unit, canNeg);
        if (act == null) return true; // Cancelled
        switch (act) {
            case SCOUT_COLONY_ATTACK:
                return moveAttackSettlement(unit, direction);
            case SCOUT_COLONY_NEGOTIATE:
                Player player = unit.getOwner();
                DiplomaticTrade agreement
                        = new DiplomaticTrade(game, TradeContext.DIPLOMATIC,
                        player, colony.getOwner(), null, 0);
                showNegotiationDialog(unit, colony, agreement,
                        agreement.getSendMessage(player, colony), direction);
                return false;
            case SCOUT_COLONY_SPY:
                return moveSpy(unit, direction);
            default:
                logger.warning("showScoutForeignColonyDialog fail: " + act);
                break;
        }
        return true;
    }

    /**
     * Move a scout into an Indian settlement to speak with the chief,
     * or demand a tribute following a move of
     * MoveType.ENTER_INDIAN_SETTLEMENT_WITH_SCOUT.
     * The scout does not physically get into the village, it will
     * just stay where it is.
     *
     * @param unit The {@code Unit} that is scouting.
     * @param direction The direction in which the Indian settlement lies.
     * @return True if automatic movement of the unit can proceed (never).
     */
    private boolean moveScoutIndianSettlement(Unit unit, Direction direction) {
        if (!askClearGotoOrders(unit)
                || !askServer().scoutSettlement(unit, direction)) return false;

        // Offer the choices.
        final Tile unitTile = unit.getTile();
        final Tile tile = unitTile.getNeighbourOrNull(direction);
        final Player player = unit.getOwner();
        final IndianSettlement is = tile.getIndianSettlement();
        final int count = player.getNationSummary(is.getOwner())
                .getNumberOfSettlements();
        ScoutIndianSettlementAction act
                = getGUI().getScoutIndianSettlementChoice(is, (count <= 0)
                ? Messages.message("many") : Integer.toString(count));
        if (act == null) return false; // Cancelled
        switch (act) {
            case SCOUT_SETTLEMENT_ATTACK:
                if (getGUI().confirmPreCombat(unit, tile)) {
                    askServer().attack(unit, direction);
                }
                break;
            case SCOUT_SETTLEMENT_SPEAK:
                // Prevent turn ending to allow speaking results to complete
                moveMode = moveMode.minimize(MoveMode.EXECUTE_GOTO_ORDERS);
                askServer().scoutSpeakToChief(unit, is);
                break;
            case SCOUT_SETTLEMENT_TRIBUTE:
                return moveTribute(unit, 1, direction);
            default:
                logger.warning("showScoutIndianSettlementDialog fail: " + act);
                break;
        }
        return false;
    }

    /**
     * Spy on a foreign colony.
     *
     * @param unit The {@code Unit} that is spying.
     * @param direction The {@code Direction} of a colony to spy on.
     * @return True if automatic movement of the unit can proceed (never).
     */
    private boolean moveSpy(Unit unit, Direction direction) {
        Settlement settlement = getSettlementAt(unit.getTile(), direction);
        if (settlement instanceof Colony && !unit.getOwner().owns(settlement)) {
            askServer().spy(unit, settlement);
        } else {
            logger.warning("Unit " + unit + " can not spy on " + settlement);
        }
        return false;
    }

    /**
     * Arrive at a settlement with a laden carrier following a move of
     * MoveType.ENTER_SETTLEMENT_WITH_CARRIER_AND_GOODS.
     *
     * @param unit The carrier.
     * @param direction The direction to the settlement.
     * @return True if automatic movement of the unit can proceed (never).
     */
    private boolean moveTrade(Unit unit, Direction direction) {
        if (!askClearGotoOrders(unit)) return false;

        Settlement settlement = getSettlementAt(unit.getTile(), direction);
        if (settlement instanceof Colony) {
            final Game game = getGame();
            final Player player = unit.getOwner();
            DiplomaticTrade agreement
                    = new DiplomaticTrade(game, TradeContext.TRADE,
                    player, settlement.getOwner(), null, 0);
            showNegotiationDialog(unit, settlement, agreement,
                    agreement.getSendMessage(player, settlement), direction);
        } else if (settlement instanceof IndianSettlement) {
            askServer().newNativeTradeSession(unit, (IndianSettlement) settlement);
            changeView(unit, false); // Will be deselected on losing moves

        } else {
            throw new RuntimeException("Bogus settlement: "
                    + settlement.getId());
        }
        return false;
    }

    /**
     * Demand a tribute.
     *
     * @param unit The {@code Unit} to perform the attack.
     * @param amount An amount of tribute to demand.
     * @param direction The direction in which to attack.
     * @return True if automatic movement of the unit can proceed (never).
     */
    private boolean moveTribute(Unit unit, int amount, Direction direction) {
        final Game game = getGame();
        Player player = unit.getOwner();
        Tile tile = unit.getTile();
        Tile target = tile.getNeighbourOrNull(direction);
        Settlement settlement = target.getSettlement();
        Player other = settlement.getOwner();

        // Indians are easy and can use the basic tribute mechanism.
        if (settlement.getOwner().isIndian()) {
            askServer().demandTribute(unit, direction);
            return false;
        }

        // Europeans might be human players, so we convert to a diplomacy
        // dialog.
        DiplomaticTrade agreement = DiplomaticTrade
                .makePeaceTreaty(TradeContext.TRIBUTE, player, other);
        agreement.add(new GoldTradeItem(game, other, player, amount));
        return moveDiplomacy(unit, direction, agreement);
    }

    /**
     * Move a missionary into a native settlement, following a move of
     * MoveType.ENTER_INDIAN_SETTLEMENT_WITH_MISSIONARY.
     *
     * @param unit The {@code Unit} that will enter the settlement.
     * @param direction The direction in which the Indian settlement lies.
     * @return True if automatic movement of the unit can proceed (never).
     */
    private boolean moveUseMissionary(Unit unit, Direction direction) {
        if (!askClearGotoOrders(unit)) return false;

        final IndianSettlement is
                = (IndianSettlement) getSettlementAt(unit.getTile(), direction);
        getMissionaryChoice(unit, is, direction);
        return false;
    }


    // Trade route support.

    /**
     * Follows a trade route, doing load/unload actions, moving the unit,
     * and updating the stop and destination.
     *
     * @param unit The {@code Unit} on the route.
     * @param messages An optional list in which to retain any
     *     {@code ModelMessage}s generated.
     * @return True if automatic movement can proceed.
     */
    private boolean followTradeRoute(Unit unit, List<ModelMessage> messages) {
        final Player player = unit.getOwner();
        final TradeRoute tr = unit.getTradeRoute();
        final boolean detailed = getClientOptions()
                .getBoolean(ClientOptions.SHOW_GOODS_MOVEMENT);
        final boolean checkProduction = getClientOptions()
                .getBoolean(ClientOptions.STOCK_ACCOUNTS_FOR_PRODUCTION);
        final List<TradeRouteStop> stops = unit.getCurrentStops();
        boolean result = true;

        // If required, accumulate a summary of all the activity of
        // this unit on its trade route.
        LogBuilder lb = new LogBuilder((detailed && !tr.isSilent()) ? 256
                : -1);
        lb.mark();

        // Validate the whole route.
        boolean valid = true;
        for (TradeRouteStop trs : stops) {
            if (!TradeRoute.isStopValid(unit, trs)) {
                lb.add(" ", Messages.message(trs.invalidStopLabel(player)));
                valid = false;
            }
        }
        if (!valid) {
            clearOrders(unit);
            stops.clear();
            result = false;
        }

        // Try to find work to do on the current list of stops.
        while (!stops.isEmpty()) {
            TradeRouteStop stop = stops.remove(0);

            if (!unit.atStop(stop)) {
                // Not at stop, give up if no moves left or the path was
                // exhausted on a previous round.
                if (unit.getMovesLeft() <= 0
                        || unit.getState() == UnitState.SKIPPED) {
                    lb.add(" ", Messages.message(stop
                            .getLabelFor("tradeRoute.toStop", player)));
                    break;
                }

                // Find a path to the stop, skip if none.
                Location destination = stop.getLocation();
                PathNode path = unit.findPath(destination);
                if (path == null) {
                    lb.add("\n", Messages.message(stop
                            .getLabelFor("tradeRoute.pathStop", player)));
                    changeState(unit, UnitState.SKIPPED);
                    break;
                }

                // Try to follow the path.  If the unit does not reach
                // the stop it is finished for now.
                movePath(unit, path);
                if (!unit.atStop(stop)) {
                    changeState(unit, UnitState.SKIPPED);
                    break;
                }
            }

            // At the stop, do the work available.
            lb.mark();
            unloadUnitAtStop(unit, lb); // Anything to unload?
            loadUnitAtStop(unit, lb); // Anything to load?
            lb.grew("\n", Messages.message(stop.getLabelFor("tradeRoute.atStop",
                    player)));

            // If the un/load consumed the moves, break now before
            // updating the stop.  This allows next turn to retry
            // un/loading, but this time it will not consume the moves.
            if (unit.getMovesLeft() <= 0) break;

            // Find the next stop with work to do.
            TradeRouteStop next = null;
            List<TradeRouteStop> moreStops = unit.getCurrentStops();
            if (unit.atStop(moreStops.get(0))) moreStops.remove(0);
            for (TradeRouteStop trs : moreStops) {
                if (trs.hasWork(unit, (!checkProduction) ? 0
                        : unit.getTurnsToReach(trs.getLocation()))) {
                    next = trs;
                    break;
                }
            }
            if (next == null) {
                // No work was found anywhere on the trade route,
                // so we should skip this unit.
                lb.add(" ", Messages.message("tradeRoute.wait"));
                changeState(unit, UnitState.SKIPPED);
                unit.setMovesLeft(0);
                break;
            }
            // Add a message for any skipped stops.
            List<TradeRouteStop> skipped
                    = tr.getStopSublist(stops.get(0), next);
            if (!skipped.isEmpty()) {
                StringTemplate t = StringTemplate.label("")
                        .add("tradeRoute.skipped");
                String sep = " ";
                for (TradeRouteStop trs : skipped) {
                    t.addName(sep)
                            .addStringTemplate(trs.getLocation()
                                    .getLocationLabelFor(player));
                    sep = ", ";
                }
                t.addName(".");
                lb.add(" ", Messages.message(t));
            }
            // Bring the next stop to the head of the stops list if it
            // is present.
            while (!stops.isEmpty() && stops.get(0) != next) {
                stops.remove(0);
            }
            // Set the new stop, skip on error.
            if (!askServer().setCurrentStop(unit, tr.getIndex(next))) {
                changeState(unit, UnitState.SKIPPED);
                break;
            }
        }

        if (lb.grew()) {
            ModelMessage m = new ModelMessage(MessageType.GOODS_MOVEMENT,
                    "tradeRoute.prefix", unit)
                    .addName("%route%", tr.getName())
                    .addStringTemplate("%unit%",
                            unit.getLabel(Unit.UnitLabelType.NATIONAL))
                    .addName("%data%", lb.toString());
            if (messages != null) {
                messages.add(m);
            } else {
                player.addModelMessage(m);
                turnReportMessages.add(m);
            }
        }
        return result;
    }

    /**
     * Work out what goods to load onto a unit at a stop, and load them.
     *
     * @param unit The {@code Unit} to load.
     * @param lb A {@code LogBuilder} to update.
     * @return True if goods were loaded.
     */
    private boolean loadUnitAtStop(Unit unit, LogBuilder lb) {
        final boolean enhancedTradeRoutes = getSpecification()
                .getBoolean(GameOptions.ENHANCED_TRADE_ROUTES);
        final TradeRoute tradeRoute = unit.getTradeRoute();
        final TradeLocation trl = unit.getTradeLocation();
        if (trl == null) return false;

        final TradeRouteStop stop = unit.getStop();
        boolean ret = false;

        // A collapsed list of goods to load at this stop.
        List<AbstractGoods> toLoad = stop.getCompactCargo();
        // Templates to accumulate messages in.
        StringTemplate unexpected = StringTemplate.label(", ");
        StringTemplate noLoad = StringTemplate.label(", ");
        StringTemplate left = StringTemplate.label(", ");
        StringTemplate loaded = StringTemplate.label(", ");
        StringTemplate nonePresent = StringTemplate.label(", ");

        // Check the goods already on board.  If it is not expected to
        // be loaded at this stop then complain (unload must have
        // failed somewhere).  If it is expected to load, reduce the
        // loading amount by what is already on board.
        for (Goods g : unit.getCompactGoodsList()) {
            AbstractGoods ag = find(toLoad, AbstractGoods.matches(g.getType()));
            if (ag == null) { // Excess goods on board, failed unload?
                unexpected.addStringTemplate(g.getLabel());
            } else {
                int goodsAmount = g.getAmount();
                if (ag.getAmount() <= goodsAmount) { // At capacity
                    noLoad.addStringTemplate(StringTemplate
                            .template("tradeRoute.loadStop.noLoad.carrier")
                            .addNamed("%goodsType%", ag.getType()));
                    toLoad.remove(ag);
                } else {
                    ag.setAmount(ag.getAmount() - goodsAmount);
                }
            }
        }

        // Adjust toLoad with the actual amount to load.
        // Drop goods that are:
        // - missing
        // - do not have an export surplus
        // - (optionally) are not needed by the destination
        // and add messages for them.
        //
        // Similarly, for each goods type, add an entry to the limit
        // map, with value:
        // - the unit, when it lacks capacity for all the goods present
        // - the stop when there is a non-zero export limit
        // - (optionally) the destination stop when there is a non-zero
        //   import limit
        // - otherwise null
        java.util.Map<GoodsType, Location> limit = new HashMap<>();
        Iterator<AbstractGoods> iterator = toLoad.iterator();
        while (iterator.hasNext()) {
            AbstractGoods ag = iterator.next();
            final GoodsType type = ag.getType();
            int present = stop.getAvailableGoodsCount(type);
            int exportAmount = stop.getExportAmount(type, 0);
            int importAmount = INFINITY;
            TradeRouteStop unload = null;
            if (enhancedTradeRoutes) {
                final List<TradeRouteStop> stops = unit.getCurrentStops();
                stops.remove(0);
                Location start = unit.getLocation();
                int turns = 0;
                for (TradeRouteStop trs : stops) {
                    turns += unit.getTurnsToReach(start, trs.getLocation());
                    int amountIn = trs.getImportAmount(type, turns),
                            amountOut = trs.getExportAmount(type, turns);
                    if (none(trs.getCompactCargo(), AbstractGoods.matches(type))
                            || amountIn > amountOut) {
                        importAmount = amountIn;
                        unload = trs;
                        break;
                    }
                    start = trs.getLocation();
                }
            }
            if (enhancedTradeRoutes && unload == null) {
                noLoad.addStringTemplate(StringTemplate
                        .template("tradeRoute.loadStop.noLoad.noUnload")
                        .addNamed("%goodsType%", type));
                ag.setAmount(0);
            } else if (present <= 0) { // None present
                nonePresent.addNamed(type);
                ag.setAmount(0);
            } else if (exportAmount <= 0) { // Export blocked
                noLoad.addStringTemplate(StringTemplate
                        .template("tradeRoute.loadStop.noLoad.export")
                        .addNamed("%goodsType%", type)
                        .addAmount("%more%", present));
                ag.setAmount(0);
            } else if (importAmount <= 0) { // Import blocked
                noLoad.addStringTemplate(StringTemplate
                        .template("tradeRoute.loadStop.noLoad.import")
                        .addNamed("%goodsType%", type)
                        .addAmount("%more%", present)
                        .addStringTemplate("%location%", unload.getLocation()
                                .getLocationLabelFor(unit.getOwner())));
                ag.setAmount(0);
            } else if (exportAmount <= importAmount
                    && exportAmount < ag.getAmount()) { // Export limited
                ag.setAmount(exportAmount);
                limit.put(type, stop.getLocation());
            } else if (importAmount <= exportAmount
                    && importAmount < ag.getAmount()) { // Import limited
                int already = unit.getGoodsCount(type);
                if (already >= importAmount) {
                    if (already > importAmount) {
                        askUnloadGoods(type, already - importAmount, unit);
                    }
                    noLoad.addStringTemplate(StringTemplate
                            .template("tradeRoute.loadStop.noLoad.already")
                            .addNamed("%goodsType%", type));
                    ag.setAmount(0);
                } else {
                    ag.setAmount(importAmount - already);
                }
                limit.put(type, unload.getLocation());
            } else if (present > ag.getAmount()) { // Carrier limited (last!)
                limit.put(type, unit);
            } else { // Expecting to load everything present
                limit.put(type, null);
            }

            // Do not load this goods type
            if (ag.getAmount() <= 0) iterator.remove();

            logger.log(Level.FINEST, "Load " + tradeRoute.getName()
                    + " with " + unit.getId() + " at " + stop.getLocation()
                    + " of " + type.getSuffix() + " from " + present
                    + " exporting " + exportAmount + " importing " + importAmount
                    + " to " + ((unload == null) ? "?"
                    : unload.getLocation().toString())
                    + " limited by " + limit.get(type)
                    + " -> " + ag.getAmount());
        }

        if (enhancedTradeRoutes) { // Prioritize by goods amount
            toLoad.sort(AbstractGoods.descendingAmountComparator);
        }

        // Load the goods.
        boolean done = false;
        for (AbstractGoods ag : toLoad) {
            final GoodsType type = ag.getType();
            final int amount = ag.getAmount();
            if (!done) {
                if (unit.getLoadableAmount(type) < amount) {
                    done = true;
                } else if (stop.getLocation() instanceof Europe) {
                    done = !buyGoods(type, amount, unit);
                } else {
                    done = !askLoadGoods(stop.getLocation(), type, amount, unit);
                }
            }
            if (done) {
                left.addNamed(ag);
                continue;
            }
            int present = stop.getAvailableGoodsCount(type);
            Location why = limit.get(type);
            if (present == 0) {
                loaded.addStringTemplate(ag.getLabel());
            } else if (why == null) {
                loaded.addStringTemplate(StringTemplate
                        .template("tradeRoute.loadStop.load.fail")
                        .addStringTemplate("%goods%", ag.getLabel())
                        .addAmount("%more%", present));
            } else if (why == unit) {
                loaded.addStringTemplate(StringTemplate
                        .template("tradeRoute.loadStop.load.carrier")
                        .addStringTemplate("%goods%", ag.getLabel())
                        .addAmount("%more%", present));
            } else if (Map.isSameLocation(why, stop.getLocation())) {
                loaded.addStringTemplate(StringTemplate
                        .template("tradeRoute.loadStop.load.export")
                        .addStringTemplate("%goods%", ag.getLabel())
                        .addAmount("%more%", present));
            } else {
                loaded.addStringTemplate(StringTemplate
                        .template("tradeRoute.loadStop.load.import")
                        .addStringTemplate("%goods%", ag.getLabel())
                        .addAmount("%more%", present)
                        .addStringTemplate("%location%",
                                why.getLocationLabelFor(unit.getOwner())));
            }
            ret = true;
        }
        if (!loaded.isEmpty()) {
            lb.add("\n  ", Messages.message(StringTemplate
                    .template("tradeRoute.loadStop.load")
                    .addStringTemplate("%goodsList%", loaded)));
        }
        if (!unexpected.isEmpty()) {
            lb.add("\n  ", Messages.message(StringTemplate
                    .template("tradeRoute.loadStop.unexpected")
                    .addStringTemplate("%goodsList%", unexpected)));
        }
        if (!left.isEmpty()) {
            noLoad.addStringTemplate(StringTemplate
                    .template("tradeRoute.loadStop.noLoad.left")
                    .addStringTemplate("%goodsList%", left));
        }
        if (!nonePresent.isEmpty()) {
            noLoad.addStringTemplate(StringTemplate
                    .template("tradeRoute.loadStop.noLoad.goods")
                    .addStringTemplate("%goodsList%", nonePresent));
        }
        if (!noLoad.isEmpty()) {
            lb.add("\n  ", Messages.message(StringTemplate
                    .template("tradeRoute.loadStop.noLoad")
                    .addStringTemplate("%goodsList%", noLoad)));
        }
        return ret;
    }

    /**
     * Work out what goods to unload from a unit at a stop, and unload them.
     *
     * @param unit The {@code Unit} to unload.
     * @param lb A {@code LogBuilder} to update.
     * @return True if something was unloaded.
     */
    private boolean unloadUnitAtStop(Unit unit, LogBuilder lb) {
        final TradeLocation trl = unit.getTradeLocation();
        if (trl == null) return false;

        final TradeRouteStop stop = unit.getStop();
        final List<GoodsType> goodsTypesToLoad = stop.getCargo();
        final StringTemplate unloaded = StringTemplate.label(", ");
        final StringTemplate noUnload = StringTemplate.label(", ");
        boolean ret = false;

        // Unload everything that is on the carrier but not listed to
        // be loaded at this stop.
        for (Goods goods : unit.getCompactGoodsList()) {
            GoodsType type = goods.getType();
            if (goodsTypesToLoad.contains(type)) continue; // Keep this cargo.
            int present = goods.getAmount();
            if (present <= 0) {
                logger.warning("Unexpected empty goods unload " + goods);
                continue;
            }
            int toUnload = present;
            int atStop = trl.getImportAmount(type, 0);
            int amount = toUnload;
            if (amount > atStop) {
                StringTemplate locName = ((Location) trl).getLocationLabel();
                int option = getClientOptions()
                        .getInteger(ClientOptions.UNLOAD_OVERFLOW_RESPONSE);
                switch (option) {
                    case ClientOptions.UNLOAD_OVERFLOW_RESPONSE_ASK:
                        StringTemplate template = StringTemplate
                                .template("traderoute.warehouseCapacity")
                                .addStringTemplate("%unit%",
                                        unit.getLabel(Unit.UnitLabelType.NATIONAL))
                                .addStringTemplate("%colony%", locName)
                                .addAmount("%amount%", toUnload - atStop)
                                .addNamed("%goods%", goods);
                        if (!getGUI().confirm(unit.getTile(), template,
                                unit, "yes", "no")) {
                            if (atStop == 0) continue;
                            amount = atStop;
                        }
                        break;
                    case ClientOptions.UNLOAD_OVERFLOW_RESPONSE_NEVER:
                        amount = atStop;
                        break;
                    case ClientOptions.UNLOAD_OVERFLOW_RESPONSE_ALWAYS:
                        break;
                    default:
                        logger.warning("Illegal UNLOAD_OVERFLOW_RESPONSE: "
                                + Integer.toString(option));
                        break;
                }
            }
            if (amount == 0) {
                noUnload.addStringTemplate(goods.getLabel());
                continue;
            }
            // Try to unload.
            ret = askUnloadGoods(type, amount, unit);
            int retained = unit.getGoodsCount(type);
            if (!ret || present == retained) {
                noUnload.addStringTemplate(StringTemplate
                        .template("tradeRoute.unloadStop.noUnload.fail")
                        .addStringTemplate("%goods%", goods.getLabel()));
                ret = false;
                break;
            }
            if (present - retained != amount) {
                unloaded.addStringTemplate(StringTemplate
                        .template("tradeRoute.unloadStop.unload.fail")
                        .addNamed("%goodsType%", type)
                        .addAmount("%amount%", amount)
                        .addAmount("%more%", retained));
            } else if (amount > atStop) {
                if (retained > 0) {
                    unloaded.addStringTemplate(StringTemplate
                            .template("tradeRoute.unloadStop.unload.keep")
                            .addNamed("%goodsType%", type)
                            .addAmount("%amount%", atStop)
                            .addAmount("%more%", retained));
                } else {
                    unloaded.addStringTemplate(StringTemplate
                            .template("tradeRoute.unloadStop.unload.overflow")
                            .addNamed("%goodsType%", type)
                            .addAmount("%amount%", atStop)
                            .addAmount("%more%", amount - atStop));
                }
            } else {
                unloaded.addStringTemplate(goods.getLabel());
            }
        }
        if (!unloaded.isEmpty()) {
            lb.add("\n  ", Messages.message(StringTemplate
                    .template("tradeRoute.unloadStop.unload")
                    .addStringTemplate("%goodsList%", unloaded)));
        }
        if (!noUnload.isEmpty()) {
            lb.add("\n  ", Messages.message(StringTemplate
                    .template("tradeRoute.unloadStop.noUnload")
                    .addStringTemplate("%goodsList%", noUnload)));
        }

        return ret;
    }


    // Routines from here on are mostly user commands.  That is they
    // are called directly as a result of keyboard, menu, mouse or
    // panel/dialog actions.  Some though are called indirectly after
    // a call to the server routes information back through the input
    // handler.  They should all be annotated as such to confirm where
    // they can come from.
    //
    // User command all return a success/failure indication, except if
    // the game is stopped.  Message.clientHandler-initiated routines
    // do not need to.
    //
    // Successfully executed commands should update the GUI.

    /**
     * Abandon a colony with no units.
     *
     * Called from ColonyPanel.closeColonyPanel
     *
     * @param colony The {@code Colony} to be abandoned.
     * @return True if the colony was abandoned.
     */
    public boolean abandonColony(Colony colony) {
        final Player player = getMyPlayer();
        if (colony == null || !player.owns(colony) || colony.getUnitCount() > 0
                || !requireOurTurn()) return false;

        // Proceed to abandon
        final Tile tile = colony.getTile();
        boolean ret = askServer().abandonColony(colony)
                && !tile.hasSettlement();
        if (ret) {
            player.invalidateCanSeeTiles();
            updateGUI(tile, false);
        }
        return ret;
    }

    /**
     * Handle an addPlayer message.
     *
     * @param players The {@code Player}s to add.
     */
    public void addPlayerHandler(List<Player> players) {
        getGame().addPlayers(players);
    }

    /**
     * Animate an attack.
     *
     * @param attacker The attacking {@code Unit}.
     * @param defender The defending {@code Unit}.
     * @param attackerTile The {@code Tile} the attack originates from.
     * @param defenderTile The {@code Tile} the defence takes place on.
     * @param success True if the attack succeeds.
     */
    public void animateAttackHandler(Unit attacker, Unit defender,
                                     Tile attackerTile, Tile defenderTile,
                                     boolean success) {
        invokeLater(() -> {
            getGUI().animateUnitAttack(attacker, defender, attackerTile, defenderTile, success);
        });
    }

    /**
     * Animate a move.
     *
     * @param unit The {@code Unit} that moves.
     * @param oldTile The {@code Tile} the move begins at.
     * @param newTile The {@code Tile} the move ends at.
     */
    public void animateMoveHandler(Unit unit, Tile oldTile, Tile newTile) {
        invokeLater(() -> {
            getGUI().animateUnitMove(unit, oldTile, newTile);
        });
    }

    /**
     * Assigns a student to a teacher.
     *
     * Called from UnitLabel
     *
     * @param student The student {@code Unit}.
     * @param teacher The teacher {@code Unit}.
     * @return True if the student was assigned.
     */
    public boolean assignTeacher(Unit student, Unit teacher) {
        final Player player = getMyPlayer();
        if (student == null
                || !player.owns(student)
                || student.getColony() == null
                || !student.isInColony()
                || teacher == null
                || !player.owns(teacher)
                || !student.canBeStudent(teacher)
                || teacher.getColony() == null
                || student.getColony() != teacher.getColony()
                || !teacher.getColony().canTrain(teacher)
                || !requireOurTurn()) return false;

        UnitWas unitWas = new UnitWas(student);
        boolean ret = askServer().assignTeacher(student, teacher)
                && student.getTeacher() == teacher;
        if (ret) {
            fireChanges(unitWas);
            updateGUI(null, false);
        }
        return ret;
    }

    /**
     * Assigns a trade route to a unit.
     *
     * Called from EuropePanel.DestinationPanel, TradeRoutePanel(),
     * TradeRoutePanel.newRoute
     *
     * @param unit The {@code Unit} to assign a trade route to.
     * @param tradeRoute The {@code TradeRoute} to assign.
     * @return True if the route was successfully assigned.
     */
    public boolean assignTradeRoute(Unit unit, TradeRoute tradeRoute) {
        if (unit == null) return false;

        UnitWas unitWas = new UnitWas(unit);
        boolean ret = askAssignTradeRoute(unit, tradeRoute);
        if (ret) {
            fireChanges(unitWas);
            updateGUI(null, false);
        }
        return ret;
    }

    /**
     * Boards a specified unit onto a carrier.
     * The carrier must be at the same location as the boarding unit.
     *
     * Called from CargoPanel, TilePopup.
     *
     * @param unit The {@code Unit} which is to board the carrier.
     * @param carrier The location of this Unit.
     * @return True if the unit boards the carrier.
     */
    public boolean boardShip(Unit unit, Unit carrier) {
        if (unit == null || unit.isCarrier()
                || carrier == null || !carrier.canCarryUnits()
                || !unit.isAtLocation(carrier.getLocation())
                || !requireOurTurn()) return false;

        boolean ret = askEmbark(unit, carrier);
        if (ret) {
            updateGUI(null, false);
        }
        return ret;
    }

    /**
     * Use the active unit to build a colony.
     *
     * Called from BuildColonyAction.
     *
     * @param unit The {@code Unit} to build the colony.
     * @return True if a colony was built.
     */
    public boolean buildColony(Unit unit) {
        if (!requireOurTurn() || unit == null) return false;

        // Check unit, which must be on the map and able to build.
        final Tile tile = unit.getTile();
        if (tile == null) return false;
        if (!unit.canBuildColony()) {
            showInformationPanel(unit, StringTemplate
                    .template("buildColony.badUnit")
                    .addName("%unit%", unit.getName()));
            return false;
        }

        // Join existing colony if present
        if (joinColony(unit) || tile.getColony() != null) return false;

        // Check for other impediments.
        final Player player = getMyPlayer();
        NoClaimReason reason = player.canClaimToFoundSettlementReason(tile);
        switch (reason) {
            case NONE:
            case NATIVES: // Tile can still be claimed
                break;
            default:
                showInformationPanel(null, reason.getDescriptionKey());
                return false;
        }

        // Show the warnings if applicable.
        if (getClientOptions().getBoolean(ClientOptions.SHOW_COLONY_WARNINGS)) {
            StringTemplate warnings = tile.getBuildColonyWarnings(unit);
            if (!warnings.isEmpty()
                    && !getGUI().confirm(tile, warnings, unit,
                    "buildColony.yes", "buildColony.no")) {
                return false;
            }
        }

        // Get and check the name.
        String name = getGUI().getNewColonyName(player, tile);
        if (name == null) return false;

        // Claim tile from other owners before founding a settlement.
        // Only native owners that we can steal, buy from, or use a
        // bonus center tile exception should be possible by this point.
        UnitWas unitWas = new UnitWas(unit);
        boolean ret = player.owns(tile);
        if (!ret) {
            ret = askClaimTile(player, tile, unit, player.getLandPrice(tile));
            if (!ret) NameCache.putSettlementName(player, name);
        }
        if (ret) {
            ret = askServer().buildColony(name, unit)
                    && tile.hasSettlement();
            if (ret) {
                sound("sound.event.buildingComplete");
                player.invalidateCanSeeTiles();
                fireChanges(unitWas);
                // Check units present for treasure cash-in as they are now
                // at a colony.
                for (Unit u : tile.getUnitList()) checkCashInTreasureTrain(u);
                updateGUI(null, false);
                showColonyPanelWithCarrier((Colony) tile.getSettlement(), unit);
            }
        }
        return ret;
    }

    /**
     * Buy goods in Europe.
     * The amount of goods is adjusted to the space in the carrier.
     *
     * Called from CargoPanel, TilePopup, loadCargo()
     *
     * @param type The type of goods to buy.
     * @param amount The amount of goods to buy.
     * @param carrier The {@code Unit} acting as carrier.
     * @return True if the purchase succeeds.
     */
    public boolean buyGoods(GoodsType type, int amount, Unit carrier) {
        final Player player = getMyPlayer();
        if (type == null || amount <= 0
                || carrier == null || !carrier.isInEurope()
                || !player.owns(carrier) || !requireOurTurn()) return false;

        final Europe europe = player.getEurope();
        EuropeWas europeWas = new EuropeWas(europe);
        MarketWas marketWas = new MarketWas(player);
        UnitWas unitWas = new UnitWas(carrier);

        boolean ret = askLoadGoods(europe, type, amount, carrier);
        if (ret) {
            marketWas.add(new AbstractGoods(type, -amount));
            sound("sound.event.loadCargo");
            fireChanges(unitWas, europeWas, marketWas);
            updateGUI(null, false);
        }
        return ret;
    }

    /**
     * Sends a public chat message.
     *
     * Called from ChatPanel
     *
     * @param chat The text of the message.
     * @return True if the message was sent.
     */
    public boolean chat(String chat) {
        if (chat == null) return false;

        final Player player = getMyPlayer();
        final boolean sent = askServer().chat(player, chat);
        displayChat(player.getName(), chat, player.getNationColor(), false);
        return sent;
    }

    /**
     * Chat with another player.
     *
     * @param sender The sender of the chat message.
     * @param message What to say.
     * @param color The message color.
     * @param pri If true, the message is private.
     */
    public void chatHandler(String sender, String message, Color color,
                            boolean pri) {
        displayChat(sender, message, color, pri);
    }

    /**
     * Changes the state of this {@code Unit}.
     *
     * Called from FortifyAction, SentryAction, TilePopup, UnitLabel
     *
     * @param unit The {@code Unit}
     * @param state The state of the unit.
     * @return True if the state was changed.
     */
    public boolean changeState(Unit unit, UnitState state) {
        if (!requireOurTurn() || unit == null) return false;
        if (unit.getState() == state) return true;
        if (!unit.checkSetState(state)) return false;

        // Check if this is a hostile fortification, and give the player
        // a chance to confirm.
        final Player player = getMyPlayer();
        if (state == UnitState.FORTIFYING && unit.isOffensiveUnit()
                && !unit.isOwnerHidden()) {
            Tile tile = unit.getTile();
            if (tile != null && tile.getOwningSettlement() != null) {
                Player enemy = tile.getOwningSettlement().getOwner();
                if (player != enemy
                        && player.getStance(enemy) != Stance.ALLIANCE
                        && !getGUI().confirmHostileAction(unit, tile))
                    return false; // Aborted
            }
        }

        UnitWas unitWas = new UnitWas(unit);
        boolean ret = askServer().changeState(unit, state)
                && unit.getState() == state;
        if (ret) {
            fireChanges(unitWas);
            updateGUI(null, false);
        }
        return ret;
    }

    /**
     * Changes the work type of this {@code Unit}.
     *
     * Called from ImprovementAction.
     *
     * @param unit The {@code Unit}
     * @param improvementType a {@code TileImprovementType} value
     * @return True if the improvement was changed.
     */
    public boolean changeWorkImprovementType(Unit unit,
                                             TileImprovementType improvementType) {
        if (unit == null || !unit.hasTile()
                || !unit.checkSetState(UnitState.IMPROVING)
                || improvementType == null || improvementType.isNatural()
                || !requireOurTurn()) return false;

        // May need to claim the tile first
        final Player player = getMyPlayer();
        final Tile tile = unit.getTile();
        UnitWas unitWas = new UnitWas(unit);
        boolean ret = player.owns(tile)
                || askClaimTile(player, tile, unit, player.getLandPrice(tile));
        if (ret) {
            updateGUI(null, false);

            ret = askServer()
                    .changeWorkImprovementType(unit, improvementType)
                    && unit.getWorkImprovement() != null
                    && unit.getWorkImprovement().getType() == improvementType;
            if (ret) {
                fireChanges(unitWas);
                updateGUI(null, false);
            }
        }
        return ret;
    }

    /**
     * Changes the work type of this {@code Unit}.
     *
     * Called from ColonyPanel.tryWork, UnitLabel
     *
     * @param unit The {@code Unit}
     * @param workType The new {@code GoodsType} to produce.
     * @return True if the work type was changed.
     */
    public boolean changeWorkType(Unit unit, GoodsType workType) {
        if (!requireOurTurn() || unit == null) return false;

        UnitWas unitWas = new UnitWas(unit);
        boolean ret = askServer().changeWorkType(unit, workType)
                && unit.getWorkType() == workType;
        if (ret) {
            fireChanges(unitWas);
            updateGUI(null, false);
        }
        return ret;
    }

    /**
     * Check if a unit is a treasure train, and if it should be cashed in.
     * Transfers the gold carried by this unit to the {@link Player owner}.
     *
     * Called from TilePopup
     *
     * @param unit The {@code Unit} to be checked.
     * @return True if the unit was cashed in (and disposed).
     */
    public boolean checkCashInTreasureTrain(Unit unit) {
        if (unit == null || !unit.canCarryTreasure()
                || !unit.canCashInTreasureTrain()
                || !requireOurTurn()) return false;

        final Tile tile = unit.getTile();
        final Europe europe = unit.getOwner().getEurope();
        if (europe == null || unit.isInEurope()) {
            ;// No need to check for transport.
        } else {
            int fee = unit.getTransportFee();
            StringTemplate template;
            if (fee == 0) {
                template = StringTemplate.template("cashInTreasureTrain.free");
            } else {
                int percent = getSpecification()
                        .getInteger(GameOptions.TREASURE_TRANSPORT_FEE);
                template = StringTemplate.template("cashInTreasureTrain.pay")
                        .addAmount("%fee%", percent);
            }
            if (!getGUI().confirm(unit.getTile(), template, unit,
                    "accept", "reject")) return false;
        }

        UnitWas unitWas = new UnitWas(unit);
        boolean ret = askServer().cashInTreasureTrain(unit)
                && unit.isDisposed();
        if (ret) {
            sound("sound.event.cashInTreasureTrain");
            fireChanges(unitWas);
        }
        return ret;
    }

    /**
     * Choose a founding father from an offered list.
     *
     * @param ffs A list of {@code FoundingFather}s to choose from.
     * @param ff The chosen {@code FoundingFather} (may be null).
     * @return True if a father was chosen.
     */
    private boolean chooseFoundingFather(List<FoundingFather> ffs,
                                         FoundingFather ff) {
        if (ffs == null) {
            return false;
        }
        if (ff == null) {
            // The player has postponed the selection.
            return false;
        }

        final Player player = getMyPlayer();
        player.setCurrentFather(ff);
        return askServer().chooseFoundingFather(ffs, ff);
    }

    /**
     * Choose a founding father from an offered list.
     *
     * @param ffs A list of {@code FoundingFather}s to choose from.
     */
    public void chooseFoundingFatherHandler(List<FoundingFather> ffs) {
        if (ffs == null || ffs.isEmpty()) return;

        invokeLater(() ->
                getGUI().showChooseFoundingFatherDialog(ffs,
                        (FoundingFather ff) -> chooseFoundingFather(ffs, ff)));
    }

    /**
     * Claim a tile.
     *
     * Called from ColonyPanel.ASingleTilePanel, UnitLabel and work()
     *
     * @param tile The {@code Tile} to claim.
     * @param claimant The {@code Unit} or {@code Colony} claiming.
     * @return True if the claim succeeded.
     */
    public boolean claimTile(Tile tile, FreeColGameObject claimant) {
        if (tile == null
                || claimant == null
                || !requireOurTurn()) return false;

        final Player player = getMyPlayer();
        final int price = ((claimant instanceof Settlement)
                ? player.canClaimForSettlement(tile)
                : player.canClaimForImprovement(tile))
                ? 0
                : player.getLandPrice(tile);
        UnitWas unitWas = (claimant instanceof Unit)
                ? new UnitWas((Unit) claimant) : null;
        boolean ret = askClaimTile(player, tile, claimant, price);
        if (ret) {
            fireChanges(unitWas);
            updateGUI(null, false);
        }
        return ret;
    }

    /**
     * Clears the goto orders of the given unit by setting its destination
     * to null.
     *
     * Called from CanvasMouseListener
     *
     * @param unit The {@code Unit} to clear the destination for.
     * @return True if the unit has no destination.
     */
    public boolean clearGotoOrders(Unit unit) {
        if (!requireOurTurn() || unit == null) return false;

        UnitWas unitWas = new UnitWas(unit);
        boolean ret = askClearGotoOrders(unit);
        if (ret) {
            fireChanges(unitWas);
            updateGUI(null, false);
        }
        return ret;
    }

    /**
     * Clears the orders of the given unit.
     * Make the unit active and set a null destination and trade route.
     *
     * Called from ClearOrdersAction, TilePopup, TradeRoutePanel, UnitLabel
     *
     * @param unit The {@code Unit} to clear the orders of
     * @return boolean <b>true</b> if the orders were cleared
     */
    public boolean clearOrders(Unit unit) {
        if (!requireOurTurn() || unit == null) return false;

        if (unit.getState() == UnitState.IMPROVING
                && !getGUI().confirm(unit.getTile(), StringTemplate
                        .template("clearOrders.text")
                        .addAmount("%turns%", unit.getWorkTurnsLeft()),
                unit, "ok", "cancel")) {
            return false;
        }

        UnitWas unitWas = new UnitWas(unit);
        boolean ret = askClearGotoOrders(unit)
                && changeState(unit, UnitState.ACTIVE);
        if (ret) {
            fireChanges(unitWas);
            updateGUI(null, false);
        }
        return ret;
    }

    /**
     * Clear the speciality of a Unit, making it a Free Colonist.
     *
     * Called from UnitLabel
     *
     * @param unit The {@code Unit} to clear the speciality of.
     * @return True if the speciality was cleared.
     */
    public boolean clearSpeciality(Unit unit) {
        if (!requireOurTurn() || unit == null) return false;

        UnitTypeChange uc = unit.getUnitChange(UnitChangeType.CLEAR_SKILL);
        UnitType newType = (uc == null) ? null : uc.to;
        if (newType == null) {
            showInformationPanel(unit, StringTemplate
                    .template("clearSpeciality.impossible")
                    .addStringTemplate("%unit%",
                            unit.getLabel(Unit.UnitLabelType.NATIONAL)));
            return false;
        }

        final Tile tile = (getGUI().isPanelShowing()) ? null : unit.getTile();
        if (!getGUI().confirm(tile, StringTemplate
                        .template("clearSpeciality.areYouSure")
                        .addStringTemplate("%oldUnit%",
                                unit.getLabel(Unit.UnitLabelType.NATIONAL))
                        .addNamed("%unit%", newType),
                unit, "ok", "cancel")) {
            return false;
        }

        // Try to clear.
        // Note that this routine is only called out of UnitLabel,
        // where the unit icon is always updated anyway.
        UnitWas unitWas = new UnitWas(unit);
        boolean ret = askServer().clearSpeciality(unit)
                && unit.getType() == newType;
        if (ret) {
            fireChanges(unitWas);
            updateGUI(null, false);
        }
        return ret;
    }

    /**
     * Special handling when we close a colony panel.
     *
     * @param colony The {@code Colony} to close.
     * @param abandon True if abandoning, otherwise just update.
     */
    public void closeColony(Colony colony, boolean abandon) {
        if (abandon) {
            abandonColony(colony);
        } else {
            updateGUI(colony.getTile(), false);
        }
    }

    /**
     * Close any open GUI menus.
     *
     * @param panel The identifier for the panel to close.
     */
    public void closeHandler(String panel) {
        getGUI().closePanel(panel);
    }

    /**
     * Declares independence for the home country.
     *
     * Called from DeclareIndependenceAction
     *
     * @return True if independence was declared.
     */
    public boolean declareIndependence() {
        if (!requireOurTurn()) return false;

        final Player player = getMyPlayer();
        if (player.getNewLandName() == null) {
            return false; // Can only happen in debug mode.
        }

        // Check for adequate support.
        StringTemplate declare = player.checkDeclareIndependence();
        if (declare != null) {
            showInformationPanel(null, declare);
            return false;
        }

        // Confirm intention, and collect nation+country names.
        List<String> names = getGUI().showConfirmDeclarationDialog();
        if (names == null
                || names.get(0) == null || names.get(0).isEmpty()
                || names.get(1) == null || names.get(1).isEmpty()) {
            // Empty name => user cancelled.
            return false;
        }

        getGUI().showDeclarationPanel(() -> {
            askServer().declareIndependence(names.get(0), names.get(1));
            updateGUI(null, false);
        });
        return true;
    }

    /**
     * Delete a trade route.
     *
     * Called from TradeRoutePanel button.
     *
     * @param tradeRoute The {@code TradeRoute} to delete.
     * @return True if the route was successfully deleted.
     */
    public boolean deleteTradeRoute(TradeRoute tradeRoute) {
        final Player player = getMyPlayer();
        final String name = tradeRoute.getName();
        boolean ret = askServer().deleteTradeRoute(tradeRoute);
        return ret && player.getTradeRouteByName(name, null) == null;
    }

    /**
     * Handle a diplomatic offer.
     *
     * @param our Our {@code FreeColGameObject} that is negotiating.
     * @param other The other {@code FreeColGameObject}.
     * @param agreement The {@code DiplomaticTrade} agreement.
     */
    public void diplomacyHandler(final FreeColGameObject our,
                                 final FreeColGameObject other,
                                 final DiplomaticTrade agreement) {
        final Player player = getMyPlayer();
        final Player otherPlayer = agreement.getOtherPlayer(player);
        StringTemplate t, nation = otherPlayer.getNationLabel();

        switch (agreement.getStatus()) {
            case ACCEPT_TRADE:
                boolean visibilityChange = false;
                for (Colony c : agreement.getColoniesGivenBy(player)) {
                    player.removeSettlement(c);//-vis(player)
                    visibilityChange = true;
                }
                for (Unit u : agreement.getUnitsGivenBy(player)) {
                    player.removeUnit(u);//-vis(player)
                    visibilityChange = true;
                }
                if (visibilityChange) player.invalidateCanSeeTiles();//+vis(player)
                ModelMessage mm
                        = new ModelMessage(ModelMessage.MessageType.FOREIGN_DIPLOMACY,
                        "diplomacy.offerAccepted", otherPlayer)
                        .addStringTemplate("%nation%", nation);
                player.addModelMessage(mm);
                updateGUI(null, false);
                break;
            case REJECT_TRADE:
                t = StringTemplate.template("diplomacy.offerRejected")
                        .addStringTemplate("%nation%", nation);
                showInformationPanel(null, t);
                break;
            case PROPOSE_TRADE:
                invokeLater(() -> {
                    StringTemplate template = agreement.getReceiveMessage(otherPlayer);
                    DiplomaticTrade ourAgreement = getGUI()
                            .showNegotiationDialog(our, other, agreement, template);
                    if (ourAgreement == null) {
                        ourAgreement = agreement;
                        ourAgreement.setStatus(TradeStatus.REJECT_TRADE);
                    }
                    askServer().diplomacy(our, other, ourAgreement);
                });
                break;
            default:
                logger.warning("Bogus trade status: " + agreement.getStatus());
                break;
        }
    }

    /**
     * Disbands the active unit.
     *
     * Called from DisbandUnitAction.
     *
     * @param unit The {@code Unit} to disband.
     * @return True if the unit was disbanded.
     */
    public boolean disbandUnit(Unit unit) {
        if (!requireOurTurn() || unit == null) return false;

        if (unit.getColony() != null
                && !getGUI().confirmLeaveColony(unit)) return false;
        final Tile tile = (getGUI().isPanelShowing()) ? null : unit.getTile();
        if (!getGUI().confirm(tile, StringTemplate.key("disbandUnit.text"),
                unit, "disbandUnit.yes", "cancel"))
            return false;

        // Try to disband
        boolean ret = askServer().disbandUnit(unit) && unit.isDisposed();
        if (ret) {
            updateGUI(tile, false);
        }
        // Special case if no units left, might end up undead
        if (getMyPlayer().getUnitCount() == 0 && setDead()) {
            updateGUI(null, true);
        }

        return ret;
    }

    /**
     * Emigrate a unit from Europe.
     *
     * @param player The {@code Player} that owns the unit.
     * @param slot The slot to emigrate from, [0..RECRUIT_COUNT].
     * @param n The number of remaining units known to be eligible to migrate.
     * @param foY True if this migration is due to a fountain of youth event.
     */
    private void emigrate(Player player, int slot, int n, boolean foY) {
        if (player == null || !player.isColonial()
                || !MigrationType.validMigrantSlot(slot)) return;

        if (askEmigrate(player.getEurope(), slot) != null) {
            emigration(player, n, foY);
        }
    }

    /**
     * End the turn command.
     *
     * Called from EndTurnAction, GUI.showEndTurnDialog
     *
     * @param showDialog If false, suppress showing the end turn dialog.
     */
    public void endTurn(boolean showDialog) {
        if (!requireOurTurn()) {
            return;
        }

        doEndTurn(showDialog && getClientOptions().getBoolean(ClientOptions.SHOW_END_TURN_DIALOG));
    }

    /**
     * Change the role-equipment a unit has.
     *
     * Called from DefaultTransferHandler, QuickActionMenu
     *
     * @param unit The {@code Unit}.
     * @param role The {@code Role} to assume.
     * @param roleCount The role count.
     * @return True if the role is taken.
     */
    public boolean equipUnitForRole(Unit unit, Role role, int roleCount) {
        if (unit == null
                || role == null || 0 > roleCount || roleCount > role.getMaximumCount()
                || !requireOurTurn()) return false;
        if (role == unit.getRole()
                && roleCount == unit.getRoleCount()) return true;

        final Player player = getMyPlayer();
        final Colony colony = unit.getColony();
        ColonyWas colonyWas = null;
        EuropeWas europeWas = null;
        MarketWas marketWas = null;
        int price = -1;

        List<AbstractGoods> req = unit.getGoodsDifference(role, roleCount);
        if (unit.isInEurope()) {
            europeWas = new EuropeWas(player.getEurope());
            marketWas = new MarketWas(player);
            for (AbstractGoods ag : req) {
                GoodsType goodsType = ag.getType();
                if (!player.canTrade(goodsType) && !payArrears(goodsType)) {
                    return false; // payment failed
                }
            }
            try {
                price = player.getEurope().priceGoods(req);
                if (!player.checkGold(price)) return false;
            } catch (FreeColException fce) {
                return false;
            }
            // Reverse the sense of the transaction.  It is currently
            // relative to the unit (positive amount => unit gains
            // goods/equipment) but if the server interaction
            // succeeds, we want to log the transaction with respect
            // to the market (using the MarketWas and req) where we
            // want a positive amount => unit gave up (sold)
            // goods/equipment.
            for (AbstractGoods ag : req) ag.setAmount(-ag.getAmount());
            marketWas.addAll(req);
        } else if (colony != null) {
            colonyWas = new ColonyWas(colony);
            for (AbstractGoods ag : req) {
                if (colony.getGoodsCount(ag.getType()) < ag.getAmount()) {
                    StringTemplate template = StringTemplate
                            .template("equipUnit.impossible")
                            .addName("%colony%", colony.getName())
                            .addNamed("%equipment%", ag.getType())
                            .addStringTemplate("%unit%",
                                    unit.getLabel(Unit.UnitLabelType.NATIONAL));
                    showInformationPanel(unit, template);
                    return false;
                }
            }
        } else {
            return false;
        }

        UnitWas unitWas = new UnitWas(unit);
        boolean ret = askServer().equipUnitForRole(unit, role, roleCount)
                && unit.getRole() == role;
        if (ret) {
            fireChanges(colonyWas, europeWas, marketWas, unitWas);
            updateGUI(null, false);
        }
        return ret;
    }

    /**
     * Handle an error.
     *
     * @param template A {@code StringTemplate} to display.
     * @param message An extra non-i18n message to display if debugging.
     */
    public void errorHandler(StringTemplate template, String message) {
        error(template, message);
    }

    /**
     * Execute goto orders command.
     *
     * Called from ExecuteGotoOrdersAction.
     *
     * @return True if all goto orders have been performed and no units
     *     reached their destination and are free to move again.
     */
    public boolean executeGotoOrders() {
        if (!requireOurTurn()
                || getGUI().isPanelShowing()) return false;

        return doExecuteGotoOrders();
    }

    /**
     * Handle feature changes.
     *
     * @param parent The parent {@code FreeColGameObject} to add to.
     * @param children The child {@code FreeColObject}s that change.
     * @param add If true, add the child, otherwise remove it.
     */
    public void featureChangeHandler(FreeColGameObject parent,
                                     List<FreeColObject> children, boolean add) {
        for (FreeColObject fco : children) {
            if (fco instanceof Ability) {
                if (add) {
                    parent.addAbility((Ability) fco);
                } else {
                    parent.removeAbility((Ability) fco);
                }
            } else if (fco instanceof Modifier) {
                if (add) {
                    parent.addModifier((Modifier) fco);
                } else {
                    parent.removeModifier((Modifier) fco);
                }
            } else if (fco instanceof HistoryEvent) {
                if (parent instanceof Player && add) {
                    Player player = (Player) parent;
                    player.addHistory((HistoryEvent) fco);
                } else {
                    logger.warning("Feature change NYI: "
                            + parent + "/" + add + "/" + fco);
                }
            } else if (fco instanceof LastSale) {
                if (parent instanceof Player && add) {
                    Player player = (Player) parent;
                    player.addLastSale((LastSale) fco);
                } else {
                    logger.warning("Feature change NYI: "
                            + parent + "/" + add + "/" + fco);
                }
            } else if (fco instanceof ModelMessage) {
                if (parent instanceof Player && add) {
                    Player player = (Player) parent;
                    player.addModelMessage((ModelMessage) fco);
                } else {
                    logger.warning("Feature change NYI: "
                            + parent + "/" + add + "/" + fco);
                }
            } else {
                logger.warning("featureChange unrecognized: " + fco);
            }
        }
    }

    /**
     * A player makes first contact with a native player.
     *
     * @param player The {@code Player} making contact.
     * @param other The native {@code Player} being contacted.
     * @param tile An optional {@code Tile} to offer the player if
     *     they have made a first landing.
     * @param result Whether the initial treaty was accepted.
     * @return True if first contact occurs.
     */
    private boolean firstContact(Player player, Player other, Tile tile,
                                 boolean result) {
        if (player == null || player == other || tile == null) return false;

        boolean ret = askServer().firstContact(player, other, tile, result);
        if (ret) {
            updateGUI(tile, false);
        }
        return ret;
    }

    /**
     * A player makes first contact with a native player.
     *
     * @param player The {@code Player} making contact.
     * @param other The native {@code Player} being contacted.
     * @param tile An optional {@code Tile} to offer the player if
     *     they have made a first landing.
     * @param n The number of settlements claimed by the native player.
     */
    public void firstContactHandler(Player player, Player other, Tile tile,
                                    int n) {
        invokeLater(() ->
                getGUI().showFirstContactDialog(player, other, tile, n,
                        (Boolean b) -> firstContact(player, other, tile, b)));
    }

    /**
     * Handle a fountain of youth event.
     *
     * @param n The number of migrants available for selection.
     */
    public void fountainOfYouthHandler(int n) {
        showEmigrationDialog(getMyPlayer(), true, n);
    }

    /**
     * The player has won, show the high scores and victory dialog.
     *
     * @param score If "true", a new high score was reached.
     */
    public void gameEndedHandler(String score) {
        invokeLater(() -> {
            highScore("true".equalsIgnoreCase(score));
            getGUI().showVictoryDialog((Boolean result) -> victory(result));
        });
    }

    /**
     * Go to a tile.
     *
     * Called from CanvasMouseListener, TilePopup
     *
     * @param unit The {@code Unit} to move.
     * @param path The {@code Path} to move along.
     * @return True if the destination change was successful.
     */
    public boolean goToTile(Unit unit, PathNode path) {
        if (unit == null || !getMyPlayer().owns(unit)
                || path == null
                || !requireOurTurn()) return false;

        if (!getGUI().confirmClearTradeRoute(unit)) return false;

        // FIXME: should follow path directly rather than delegating
        UnitWas unitWas = new UnitWas(unit);
        boolean ret = askSetDestination(unit, path.getLastNode().getLocation());
        if (ret) {
            moveToDestination(unit, null);
            fireChanges(unitWas);
            updateGUI(null, false);
        }
        return ret;
    }

    /**
     * Display the high scores.
     *
     * Called from ReportHighScoresAction
     *
     * @param high A {@code Boolean} whose values indicates whether
     *     a new high score has been achieved, or no information if null.
     * @return True if the server interaction succeeded.
     */
    public boolean highScore(Boolean high) {
        return askServer().getHighScores((high == null) ? null
                : ((high) ? "highscores.yes" : "highscores.no"));
    }

    /**
     * Display the high scores.
     *
     * @param key An optional message key.
     * @param scores The list of {@code HighScore} records to display.
     */
    public void highScoresHandler(String key, List<HighScore> scores) {
        invokeLater(() ->
                getGUI().showHighScoresPanel(key, scores));
    }

    /**
     * Ignore this ModelMessage from now on until it is not generated
     * in a turn.
     *
     * Called from ReportTurnPanel
     *
     * @param message a {@code ModelMessage} value
     * @param flag whether to ignore the ModelMessage or not
     * @return True, ignore message status changes can not fail.
     */
    public boolean ignoreMessage(ModelMessage message, boolean flag) {
        String key;
        if (message == null
                || (key = message.getIgnoredMessageKey()) == null) return false;
        if (flag) {
            final Turn turn = getGame().getTurn();
            if (!continueIgnoreMessage(key, turn)) {
                startIgnoringMessage(key, turn);
            }
        } else {
            stopIgnoringMessage(key);
        }
        return true;
    }

    /**
     * Handle an incite response.
     *
     * @param unit The {@code Unit} that is inciting.
     * @param is The {@code IndianSettlement} being incited.
     * @param enemy The {@code Player} incited against.
     * @param gold The gold required by the natives to become hostile.
     */
    public void inciteHandler(Unit unit, IndianSettlement is, Player enemy,
                              int gold) {
        final Player player = getMyPlayer();

        if (gold < 0) {
            ; // protocol fail
        } else if (!player.checkGold(gold)) {
            showInformationPanel(is, StringTemplate
                    .template("missionarySettlement.inciteGoldFail")
                    .add("%player%", enemy.getName())
                    .addAmount("%amount%", gold));
        } else {
            invokeLater(() -> {
                if (getGUI().confirm(unit.getTile(), StringTemplate
                                .template("missionarySettlement.inciteConfirm")
                                .addStringTemplate("%enemy%", enemy.getNationLabel())
                                .addAmount("%amount%", gold),
                        unit, "yes", "no")) {
                    askServer().incite(unit, is, enemy, gold);
                }
            });
        }
    }

    /**
     * Handle a native demand at a colony.
     *
     * @param unit The native {@code Unit} making the demand.
     * @param colony The {@code Colony} demanded of.
     * @param type The {@code GoodsType} demanded (null means gold).
     * @param amount The amount of goods/gold demanded.
     */
    public void indianDemandHandler(Unit unit, Colony colony,
                                    GoodsType type, int amount) {
        final Player player = getMyPlayer();

        boolean accepted;
        int opt = getClientOptions().getInteger(ClientOptions.INDIAN_DEMAND_RESPONSE);
        switch (opt) {
            case ClientOptions.INDIAN_DEMAND_RESPONSE_ASK:
                invokeLater(() ->
                        getGUI().showNativeDemandDialog(unit, colony, type, amount,
                                (Boolean accept) ->
                                        askServer().indianDemand(unit, colony, type, amount,
                                                ((accept) ? IndianDemandAction.INDIAN_DEMAND_ACCEPT
                                                        : IndianDemandAction.INDIAN_DEMAND_REJECT))));
                return;
            case ClientOptions.INDIAN_DEMAND_RESPONSE_ACCEPT:
                accepted = true;
                break;
            case ClientOptions.INDIAN_DEMAND_RESPONSE_REJECT:
                accepted = false;
                break;
            default:
                throw new RuntimeException("Impossible option value: " + opt);
        }

        final String nation = Messages.message(unit.getOwner().getNationLabel());
        ModelMessage m = (type == null)
                ? new ModelMessage(ModelMessage.MessageType.DEMANDS,
                "indianDemand.gold.text", colony, unit)
                .addName("%nation%", nation)
                .addName("%colony%", colony.getName())
                .addAmount("%amount%", amount)
                : (type.isFoodType())
                ? new ModelMessage(ModelMessage.MessageType.DEMANDS,
                "indianDemand.food.text", colony, unit)
                .addName("%nation%", nation)
                .addName("%colony%", colony.getName())
                .addAmount("%amount%", amount)
                : new ModelMessage(ModelMessage.MessageType.DEMANDS,
                "indianDemand.other.text", colony, unit)
                .addName("%nation%", nation)
                .addName("%colony%", colony.getName())
                .addAmount("%amount%", amount)
                .addNamed("%goods%", type);
        player.addModelMessage(m);
        invokeLater(() -> nextModelMessage());
    }

    /**
     * Join the colony at a unit's current location.
     *
     * @param unit The {@code Unit} to use.
     * @return True if the unit joined a colony.
     */
    private boolean joinColony(Unit unit) {
        final Tile tile = unit.getTile();
        final Colony colony = (tile == null) ? null : tile.getColony();
        boolean ret = colony != null && askServer().joinColony(unit, colony)
                && unit.getState() == UnitState.IN_COLONY;
        if (ret) {
            updateGUI(null, false);
            showColonyPanel(colony, unit);
        }
        return ret;
    }

    /**
     * Leave a ship.  The ship must be in harbour.
     *
     * Called from CargoPanel, ColonyPanel, EuropePanel.unloadAction,
     * UnitLabel
     *
     * @param unit The {@code Unit} which is to leave the ship.
     * @return True if the unit left the ship.
     */
    public boolean leaveShip(Unit unit) {
        Unit carrier;
        if (unit == null || (carrier = unit.getCarrier()) == null
                || !requireOurTurn()) return false;

        // Proceed to disembark
        UnitWas unitWas = new UnitWas(unit);
        boolean ret = askServer().disembark(unit)
                && unit.getLocation() != carrier;
        if (ret) {
            checkCashInTreasureTrain(unit);
            fireChanges(unitWas);
            updateGUI(null, false);
        }
        return ret;
    }

    /**
     * Loads a cargo onto a carrier.
     *
     * Called from CargoPanel, ColonyPanel, LoadAction, TilePopup.
     *
     * @param goods The {@code Goods} which are going aboard the carrier.
     * @param carrier The {@code Unit} acting as carrier.
     * @return True if the goods were loaded.
     */
    public boolean loadCargo(Goods goods, Unit carrier) {
        if (goods == null || goods.getAmount() <= 0
                || goods.getLocation() == null
                || carrier == null || !carrier.isCarrier()
                || !requireOurTurn()) return false;

        if (goods.getLocation() instanceof Europe) {
            return buyGoods(goods.getType(), goods.getAmount(), carrier);
        }
        UnitWas carrierWas = new UnitWas(carrier);
        UnitWas sourceWas = null;
        ColonyWas colonyWas = null;
        if (goods.getLocation() instanceof Unit) {
            Unit source = (Unit) goods.getLocation();
            sourceWas = new UnitWas(source);
        } else {
            Colony colony = carrier.getColony();
            if (colony == null) return false;
            colonyWas = new ColonyWas(colony);
        }

        boolean ret = askLoadGoods(goods.getLocation(), goods.getType(),
                goods.getAmount(), carrier);
        if (ret) {
            sound("sound.event.loadCargo");
            fireChanges(colonyWas, sourceWas, carrierWas);
            updateGUI(null, false);
        }
        return ret;
    }

    /**
     * Opens a dialog where the user should specify the filename and
     * loads the game.
     *
     * Called from OpenAction.
     *
     * Returns no status as this game is stopped.
     */
    public void loadGame() {
        File file = getGUI()
                .showLoadSaveFileDialog(FreeColDirectories.getSaveDirectory(),
                        FreeCol.FREECOL_SAVE_EXTENSION, "*");
        if (file == null) return;

        final FreeColClient fcc = getFreeColClient();
        if (fcc.isInGame() && !getGUI().confirmStopGame()) {
            // User aborted.
            return;
        }

        if (fcc.isLoggedIn()) {
            fcc.getConnectController().requestLogout(LogoutReason.LOGIN);
        }
        fcc.stopServer();
        getGUI().prepareShowingMainMenu();
        getGUI().repaint();

        FreeColDirectories.setSavegameFile(file.getPath());
        if (!getConnectController().startSavedGame(file)) {
            getGUI().showMainPanel(null);
        }
    }

    /**
     * Log out the current player.
     *
     * @param player The {@code Player} that is logging out.
     * @param reason The reason for logging out.
     */
    public void logoutHandler(Player player, LogoutReason reason) {
        if (player == null) return;

        final Game game = getGame();
        if (game.getCurrentPlayer() == player) {
            game.setCurrentPlayer(game.getNextPlayer());
        }
        if (getMyPlayer() == player) {
            getFreeColClient().getConnectController().logout(reason);
        }
    }

    /**
     * Loot some cargo.
     *
     * Called from GUI.showCaptureGoodsDialog
     *
     * @param unit The {@code Unit} that is looting.
     * @param goods A list of {@code Goods} to choose from.
     * @param defenderId The identifier of the defender unit (may have sunk).
     * @return True if looting occurs.
     */
    private boolean lootCargo(Unit unit, List<Goods> goods, String defenderId) {
        if (unit == null || goods == null || goods.isEmpty()
                || defenderId == null) return false;

        UnitWas unitWas = new UnitWas(unit);
        boolean ret = askServer().loot(unit, defenderId, goods);
        if (ret) {
            fireChanges(unitWas);
            updateGUI(null, false);
        }
        return ret;
    }

    /**
     * Loot some cargo.
     *
     * @param unit The {@code Unit} that is looting.
     * @param goods A list of {@code Goods} to choose from.
     * @param loserId The identifier of the defender unit (may have sunk).
     */
    public void lootCargoHandler(Unit unit, List<Goods> goods, String loserId) {
        invokeLater(() ->
                getGUI().showCaptureGoodsDialog(unit, goods,
                        (List<Goods> gl) -> lootCargo(unit, gl, loserId)));
    }

    /**
     * Accept or reject a monarch action.
     *
     * Called from GUI.showMonarchDialog
     *
     * @param action The {@code MonarchAction} performed.
     * @param accept If true, accept the action.
     * @return True if the monarch was answered.
     */
    public boolean monarchAction(MonarchAction action, boolean accept) {
        if (action == null) return false;

        boolean ret = false;
        switch (action) {
            case RAISE_TAX_ACT:
            case RAISE_TAX_WAR:
            case MONARCH_MERCENARIES:
            case HESSIAN_MERCENARIES:
                ret = askServer().answerMonarch(action, accept);
                break;
            default:
                break;
        }
        if (ret) {
            updateGUI(null, false);
        }
        return ret;
    }

    /**
     * Do a monarch interaction.
     *
     * @param action The {@code MonarchAction} to perform.
     * @param template A {@code StringTemplate} describing the action.
     * @param monarchKey A key for the monarch involved.
     */
    public void monarchActionHandler(MonarchAction action,
                                     StringTemplate template,
                                     String monarchKey) {
        invokeLater(() ->
                getGUI().showMonarchDialog(action, template, monarchKey,
                        (Boolean b) -> monarchAction(action, b)));
    }

    /**
     * Moves the specified unit somewhere that requires crossing the
     * high seas.
     *
     * Called from EuropePanel.DestinationPanel, TilePopup
     *
     * @param unit The {@code Unit} to be moved.
     * @param destination The {@code Location} to be moved to.
     * @return True if automatic movement of the unit can proceed.
     */
    public boolean moveTo(Unit unit, Location destination) {
        if (unit == null || destination == null
                || !requireOurTurn()) return false;

        // Consider the distinct types of destinations.
        if (destination instanceof Europe) {
            if (unit.isInEurope()) {
                sound("sound.event.illegalMove");
                return false;
            }
            return moveTowardEurope(unit, (Europe) destination);
        } else if (destination instanceof Map) {
            if (unit.hasTile()
                    // Will we have multiple maps one day?
                    && unit.getTile().getMap() == destination) {
                sound("sound.event.illegalMove");
                return false;
            }
            return moveAwayFromEurope(unit, destination);
        } else if (destination instanceof Settlement) {
            if (unit.hasTile()) {
                sound("sound.event.illegalMove");
                return false;
            }
            return moveAwayFromEurope(unit, destination);
        } else {
            return false;
        }
    }

    /**
     * Moves the active unit in a specified direction. This may result in an
     * attack, move... action.
     *
     * Called from MoveAction, CornerMapControls
     *
     * @param unit The {@code Unit} to move.
     * @param direction The {@code Direction} in which to move
     *     the active unit.
     */
    public void moveUnit(Unit unit, Direction direction) {
        if (unit == null || !unit.hasTile()
                || direction == null
                || !requireOurTurn()) return;

        if (!askClearGotoOrders(unit)) return;

        final Tile oldTile = unit.getTile();
        UnitWas unitWas = new UnitWas(unit);
        ColonyWas colonyWas = (unit.getColony() == null) ? null
                : new ColonyWas(unit.getColony());
        changeState(unit, UnitState.ACTIVE);
        moveDirection(unit, direction, true);

        fireChanges(unitWas, colonyWas);
        updateGUI(null, false);

        if (unit.getTile() != oldTile && !unit.couldMove()
                && !unit.isDisposed() && unit.hasTile()) {
            // Show colony panel if unit moved and is now out of moves
            Colony colony = unit.getTile().getColony();
            if (colony != null) showColonyPanel(colony, unit);
        }
    }

    /**
     * The player names a new region.
     *
     * Called from newRegionName, GUI.showNameNewRegionDialog
     *
     * @param tile The {@code Tile} within the region.
     * @param unit The {@code Unit} that has discovered the region.
     * @param region The {@code Region} to name.
     * @param name The name to offer.
     * @return True if the new region was named.
     */
    public boolean nameNewRegion(final Tile tile, final Unit unit,
                                 final Region region, final String name) {
        if (tile == null || unit == null || region == null) return false;

        return askServer().newRegionName(region, tile, unit, name);
    }

    /**
     * Get the nation summary for a player.
     *
     * Called from DiplomaticTradePanel, ReportForeignAffairsPanel,
     * ReportIndianPanel
     *
     * @param player The {@code Player} to summarize.
     * @return A summary of that nation, or null on error.
     */
    public NationSummary nationSummary(Player player) {
        if (player == null) return null;

        final Player myPlayer = getMyPlayer();
        NationSummary ns = myPlayer.getNationSummary(player);
        if (ns != null) return ns;
        // Refresh from server
        if (askServer().nationSummary(myPlayer, player)) {
            return myPlayer.getNationSummary(player);
        }
        return null;
    }

    /**
     * Handle a nation summary update.
     *
     * @param other The {@code Player} to update.
     * @param ns The {@code NationSummary} for the other player.
     */
    public void nationSummaryHandler(Player other, NationSummary ns) {
        final Player player = getMyPlayer();
        player.putNationSummary(other, ns);
        logger.info("Updated nation summary of " + other.getSuffix()
                + " for " + player.getSuffix() + " with " + ns);
    }

    /**
     * Cache a native trade update.
     *
     * @param action The {@code NativeTradeAction} to handle.
     * @param nt The {@code NativeTrade} underway.
     */
    public void nativeTradeHandler(NativeTradeAction action, NativeTrade nt) {
        if (nt == null) return;

        final GUI gui = getGUI();
        final IndianSettlement is = nt.getIndianSettlement();
        final Unit unit = nt.getUnit();
        final Player player = getMyPlayer();
        if (!player.owns(unit)) {
            logger.warning("We do not own the trading unit: " + unit);
            return;
        }

        final NativeTradeItem nti;
        final TradeAction act;
        final StringTemplate prompt;
        switch (action) { // Only consider actions returned by server
            case ACK_OPEN:
                nti = null;
                act = null;
                prompt = null;
                break;
            case ACK_BUY:
                nti = null;
                act = null;
                prompt = StringTemplate
                        .template("trade.bought")
                        .addNamed("%goodsType%", nt.getItem().getGoods().getType())
                        .addStringTemplate("%nation%", is.getOwner().getNationLabel())
                        .addStringTemplate("%settlement%", is.getLocationLabelFor(player));
                break;
            case ACK_SELL:
                nti = null;
                act = null;
                prompt = StringTemplate
                        .template("trade.sold")
                        .addNamed("%goodsType%", nt.getItem().getGoods().getType())
                        .addStringTemplate("%nation%", is.getOwner().getNationLabel())
                        .addStringTemplate("%settlement%", is.getLocationLabelFor(player));
                break;
            case ACK_GIFT:
                nti = null;
                act = null;
                prompt = StringTemplate
                        .template("trade.gave")
                        .addNamed("%goodsType%", nt.getItem().getGoods().getType())
                        .addStringTemplate("%nation%", is.getOwner().getNationLabel())
                        .addStringTemplate("%settlement%", is.getLocationLabelFor(player));
                break;
            case ACK_BUY_HAGGLE:
                act = TradeAction.BUY;
                nti = nt.getItem();
                prompt = null;
                break;
            case ACK_SELL_HAGGLE:
                act = TradeAction.SELL;
                nti = nt.getItem();
                prompt = null;
                break;
            case NAK_GOODS: // Polite refusal, does not end the session
                nti = null;
                act = null;
                prompt = StringTemplate
                        .template("trade.noTradeGoods")
                        .addNamed("%goodsType%", nt.getItem().getGoods().getType());
                break;
            case NAK_HAGGLE:
                showInformationPanel(null, StringTemplate
                        .template("trade.noTradeHaggle"));
                return;
            case NAK_HOSTILE:
                showInformationPanel(null, StringTemplate
                        .template("trade.noTradeHostile"));
                return;
            case NAK_NOSALE:
                showInformationPanel(null, StringTemplate
                        .template("trade.nothingToSell"));
                return;
            case NAK_INVALID: // Should not happen, log and fail quietly.
            default:
                logger.warning("Bogus native trade: " + nt);
                return;
        }

        invokeLater(() -> {
            Unit current = gui.getActiveUnit();
            gui.changeView(unit, false);
            UnitWas uw = new UnitWas(unit);
            nativeTrade(nt, act, nti, prompt);
            uw.fireChanges();
            gui.changeView(current, false);
        });
    }

    /**
     * Execute the native trade.
     *
     * @param nt The {@code NativeTrade} underway.
     * @param act The {@code TradeAction} to perform.
     * @param nti The {@code NativeTradeItem} being haggled over, if any.
     * @param prompt An action-specific base prompt, if any.
     */
    private void nativeTrade(NativeTrade nt, TradeAction act,
                             NativeTradeItem nti, StringTemplate prompt) {
        final IndianSettlement is = nt.getIndianSettlement();
        final Unit unit = nt.getUnit();
        final StringTemplate base = StringTemplate
                .template("trade.welcome")
                .addStringTemplate("%nation%", is.getOwner().getNationLabel())
                .addStringTemplate("%settlement%", is.getLocationLabelFor(unit.getOwner()));

        // Col1 only displays at most 3 types of goods for sale.
        // Maintain this for now but consider lifting in a future
        // "enhanced trade" mode.
        nt.limitSettlementToUnit(3);

        final Function<NativeTradeItem, ChoiceItem<NativeTradeItem>>
                goodsMapper = i -> {
            String label = Messages.message(i.getGoods().getLabel(true));
            return new ChoiceItem<>(label, i);
        };
        while (!nt.getDone()) {
            if (act == null) {
                if (prompt == null) prompt = base;
                act = getGUI().getIndianSettlementTradeChoice(is, prompt,
                        nt.canBuy(), nt.canSell(), nt.canGift());
                if (act == null) break;
                prompt = base; // Revert to base after first time through
            }
            switch (act) {
                case BUY:
                    act = null;
                    if (nti == null) {
                        nti = getGUI().getChoice(unit.getTile(),
                                StringTemplate.key("buyProposition.text"),
                                is, "nothing",
                                transform(nt.getSettlementToUnit(),
                                        NativeTradeItem::priceIsValid, goodsMapper));
                        if (nti == null) break;
                        nt.setItem(nti);
                    }
                    TradeBuyAction tba = getGUI().getBuyChoice(unit, is,
                            nti.getGoods(), nti.getPrice(),
                            unit.getOwner().checkGold(nti.getPrice()));
                    if (tba == TradeBuyAction.BUY) {
                        askServer().nativeTrade(NativeTradeAction.BUY, nt);
                        return;
                    } else if (tba == TradeBuyAction.HAGGLE) {
                        nti.setPrice(NativeTradeItem.PRICE_UNSET);
                        askServer().nativeTrade(NativeTradeAction.BUY, nt);
                        return;
                    }
                    break;
                case SELL:
                    act = null;
                    if (nti == null) {
                        nti = getGUI().getChoice(unit.getTile(),
                                StringTemplate.key("sellProposition.text"),
                                is, "nothing",
                                transform(nt.getUnitToSettlement(),
                                        NativeTradeItem::priceIsValid, goodsMapper));
                        if (nti == null) break;
                        nt.setItem(nti);
                    }
                    TradeSellAction tsa = getGUI().getSellChoice(unit, is,
                            nti.getGoods(), nti.getPrice());
                    if (tsa == TradeSellAction.SELL) {
                        askServer().nativeTrade(NativeTradeAction.SELL, nt);
                        return;
                    } else if (tsa == TradeSellAction.HAGGLE) {
                        nti.setPrice(NativeTradeItem.PRICE_UNSET);
                        askServer().nativeTrade(NativeTradeAction.SELL, nt);
                        return;
                    }
                    break;
                case GIFT:
                    act = null;
                    nti = getGUI().getChoice(unit.getTile(),
                            StringTemplate.key("gift.text"),
                            is, "cancel",
                            transform(nt.getUnitToSettlement(), alwaysTrue(),
                                    goodsMapper));
                    if (nti != null) {
                        nt.setItem(nti);
                        askServer().nativeTrade(NativeTradeAction.GIFT, nt);
                        return;
                    }
                    break;
                default:
                    logger.warning("showIndianSettlementTradeDialog fail: "
                            + act);
                    nt.setDone();
                    break;
            }
            nti = null;
        }
        askServer().nativeTrade(NativeTradeAction.CLOSE, nt);
    }

    /**
     * A player names the New World.
     *
     * Called from GUI.showNameNewLandDialog
     *
     * @param unit The {@code Unit} that landed.
     * @param name The name to use.
     * @return True if the new land was named.
     */
    private boolean newLandName(Unit unit, String name) {
        if (unit == null || name == null) return false;

        // Respond to the server.
        if (!askServer().newLandName(unit, name)) return false;

        // The name is set, bring up the first landing panel.
        final Player player = unit.getOwner();
        StringTemplate t = StringTemplate.template("event.firstLanding")
                .addName("%name%", name);

        invokeLater(() -> {
            final FreeColPanel firstLandinPanel = getGUI().showEventPanel(Messages.message(t), "image.flavor.event.firstLanding", null);
            firstLandinPanel.addClosingCallback(() -> {
                // Add tutorial message.
                final String key = FreeColActionUI
                        .getHumanKeyStrokeText(getFreeColClient()
                                .getActionManager().getFreeColAction("buildColonyAction")
                                .getAccelerator());
                player.addModelMessage(new ModelMessage(ModelMessage.MessageType.TUTORIAL, "buildColony.tutorial", player)
                        .addName("%colonyKey%", key)
                        .add("%colonyMenuItem%", "buildColonyAction.name")
                        .add("%ordersMenuItem%", "menuBar.orders"));
                nextModelMessage();
            });
        });

        return true;
    }

    /**
     * Ask the player to name the new land.
     *
     * @param unit The {@code Unit} that has landed.
     * @param defaultName The default name to use.
     */
    public void newLandNameHandler(Unit unit, String defaultName) {
        showNamingDialog(StringTemplate.key("newLand.text"), defaultName, unit,
                (String name) -> newLandName(unit,
                        (name == null || name.isEmpty()) ? defaultName : name));
    }

    /**
     * The player names a new region.
     *
     * @param tile The {@code Tile} within the region.
     * @param unit The {@code Unit} that has discovered the region.
     * @param region The {@code Region} to name.
     * @param name The name to offer.
     * @return True if the new region was named.
     */
    private boolean newRegionName(final Region region, final Tile tile,
                                  final Unit unit, final String name) {
        if (tile == null || unit == null || region == null) return false;

        return askServer().newRegionName(region, tile, unit, name);
    }

    /**
     * Handle new region naming.
     *
     * @param region The {@code Region} to name.
     * @param tile The {@code Tile} the unit landed at.
     * @param unit The {@code Unit} that has landed.
     * @param name The default name to use.
     */
    public void newRegionNameHandler(Region region, Tile tile, Unit unit,
                                     String name) {
        invokeLater(() -> {
            if (region.hasName()) {
                if (region.isPacific()) {
                    showEventPanel(Messages.message("event.discoverPacific"),
                            "image.flavor.event.discoverPacific", null);
                }
                newRegionName(region, tile, unit, name);
            } else {
                if (getClientOptions().getBoolean(ClientOptions.SHOW_REGION_NAMING)) {
                    showNamingDialog(StringTemplate
                                    .template("nameRegion.text")
                                    .addStringTemplate("%type%", region.getLabel()),
                            name, unit,
                            (String n) -> newRegionName(region, tile, unit,
                                    (n == null || n.isEmpty()) ? name : n));
                } else {
                    newRegionName(region, tile, unit, name);
                }

            }
        });
    }

    /**
     * Gets a new trade route for a player.
     *
     * Called from TradeRoutePanel.newRoute.  Relies on new trade routes
     * being added at the end of the trade route list.
     *
     * @param player The {@code Player} to get a new trade route for.
     * @return A new {@code TradeRoute}.
     */
    public TradeRoute newTradeRoute(Player player) {
        if (player == null) return null;

        final int n = player.getTradeRouteCount();
        return (askServer().newTradeRoute()
                && player.getTradeRouteCount() == n + 1)
                ? player.getNewestTradeRoute()
                : null;
    }

    /**
     * Handle a new trade route.
     *
     * @param tr The {@code TradeRoute} to add.
     */
    public void newTradeRouteHandler(TradeRoute tr) {
        final Player player = getMyPlayer();

        player.addTradeRoute(tr);
    }

    /**
     * Switch to a new turn.
     *
     * @param turn The turn number.
     * @return True if the new turn occurs.
     */
    private boolean newTurn(int turn) {
        final Game game = getGame();
        final Player player = getMyPlayer();

        if (turn < 0) {
            logger.warning("Bad turn in newTurn: " + turn);
            return false;
        }
        Turn newTurn = new Turn(turn);
        game.setTurn(newTurn);
        logger.info("New turn: " + newTurn + "/" + turn);

        if (getClientOptions().getBoolean(ClientOptions.AUDIO_ALERTS)) {
            sound("sound.event.alertSound");
        }

        final Turn currTurn = game.getTurn();
        if (currTurn.isFirstSeasonTurn()) {
            player.addModelMessage(new ModelMessage(MessageType.WARNING,
                    "twoTurnsPerYear", player)
                    .addStringTemplate("%year%", currTurn.getLabel())
                    .addAmount("%amount%", Turn.getSeasonNumber()));
        }
        player.clearNationCache();
        return true;
    }

    /**
     * Handle the new turn.
     *
     * @param turn The new turn number.
     */
    public void newTurnHandler(int turn) {
        invokeLater(() -> newTurn(turn));
    }

    /**
     * Makes a new unit active.
     *
     * Called from PGC.startGame, ColonyPanel.closeColonyPanel
     *
     * @return True unless it was not our turn.
     */
    public boolean nextActiveUnit() {
        if (!requireOurTurn()) return false;

        updateGUI(null, false);
        return true;
    }

    /**
     * Handle partial updates.
     *
     * @param fcgo The {@code FreeColGameObject} to update.
     * @param fields A map of fields to update.
     */
    public void partialHandler(FreeColGameObject fcgo,
                               java.util.Map<String, String> fields) {
        for (Entry<String, String> e : fields.entrySet()) {
            try {
                Introspector intro = new Introspector(fcgo.getClass(), e.getKey());
                intro.setter(fcgo, e.getValue()); // Possible -vis(player)
            } catch (Introspector.IntrospectorException ie) {
                logger.log(Level.WARNING, "Partial update setter fail: "
                        + fcgo.getId() + "/" + e.getKey() + "=" + e.getValue(), ie);
            }
        }

        final Player player = getMyPlayer();
        if ((fcgo instanceof Player && (fcgo == player))
                || ((fcgo instanceof Ownable) && player.owns((Ownable) fcgo))) {
            player.invalidateCanSeeTiles();//+vis(player)
        }
    }

    /**
     * Pays the tax arrears on this type of goods.
     *
     * Called from CargoPanel, EuropePanel.MarketPanel,
     * EuropePanel.unloadAction, QuickActionMenu
     *
     * @param type The type of goods for which to pay arrears.
     * @return True if the arrears were paid.
     */
    public boolean payArrears(GoodsType type) {
        if (!requireOurTurn() || type == null) return false;

        final Player player = getMyPlayer();
        int arrears = player.getArrears(type);
        if (arrears <= 0) return false;
        if (!player.checkGold(arrears)) {
            showInformationPanel(null, StringTemplate
                    .template("payArrears.noGold")
                    .addAmount("%amount%", arrears));
            return false;
        }

        StringTemplate t = StringTemplate.template("payArrears.text")
                .addAmount("%amount%", arrears);
        if (!getGUI().confirm(null, t, type, "ok", "cancel")) return false;

        boolean ret = askServer().payArrears(type) && player.canTrade(type);
        if (ret) {
            updateGUI(null, false);
        }
        return ret;
    }

    /**
     * Buys the remaining hammers and tools for the {@link Building} currently
     * being built in the given {@code Colony}.
     *
     * Called from BuildQueuePanel
     *
     * @param colony The {@code Colony} where the building should be
     *     bought.
     * @return True if the building was bought.
     */
    public boolean payForBuilding(Colony colony) {
        if (!requireOurTurn() || colony == null) return false;

        if (!getSpecification().getBoolean(GameOptions.PAY_FOR_BUILDING)) {
            showInformationPanel(null, "payForBuilding.disabled");
            return false;
        }

        if (!colony.canPayToFinishBuilding()) {
            showInformationPanel(null, "info.notEnoughGold");
            return false;
        }

        final int price = colony.getPriceForBuilding();
        StringTemplate t = StringTemplate.template("payForBuilding.text")
                .addAmount("%amount%", price);
        if (!getGUI().confirm(null, t, colony, "yes", "no")) return false;

        ColonyWas colonyWas = new ColonyWas(colony);
        boolean ret = askServer().payForBuilding(colony)
                && colony.getPriceForBuilding() == 0;
        if (ret) {
            fireChanges(colonyWas);
            updateGUI(null, false);
        }
        return ret;
    }

    /**
     * Puts the specified unit outside the colony.
     *
     * Called from ColonyPanel.OutsideColonyPanel, UnitLabel
     *
     * @param unit The {@code Unit}
     * @return True if the unit was successfully put outside the colony.
     */
    public boolean putOutsideColony(Unit unit) {
        Colony colony;
        if (unit == null
                || (colony = unit.getColony()) == null
                || !requireOurTurn()) return false;

        if (!getGUI().confirmLeaveColony(unit)) return false;

        ColonyWas colonyWas = new ColonyWas(colony);
        UnitWas unitWas = new UnitWas(unit);
        boolean ret = askServer().putOutsideColony(unit)
                && unit.getLocation() == colony.getTile();
        if (ret) {
            fireChanges(colonyWas, unitWas);
            updateGUI(null, false);
        }
        return ret;
    }

    /**
     * Query whether the user wants to reconnect?
     *
     * Called from ReconnectAction.
     *
     * Returns no status, this game is going away.
     */
    public void reconnect() {
        final FreeColClient fcc = getFreeColClient();
        invokeLater(() -> {
            if (getGUI().confirm("reconnect.text",
                    "reconnect.no", "reconnect.yes")) {
                logger.finest("Reconnect quit.");
                fcc.getConnectController().requestLogout(LogoutReason.QUIT);
            } else {
                logger.finest("Reconnect accepted.");
                fcc.getConnectController().requestLogout(LogoutReason.RECONNECT);
            }
        });
    }

    /**
     * Handle a reconnect message.
     */
    public void reconnectHandler() {
        invokeLater(() -> reconnect());
    }

    /**
     * Recruit a unit from a specified index in Europe.
     *
     * Called from RecruitPanel
     *
     * @param index The index in Europe to recruit from, [0..RECRUIT_COUNT).
     * @return True if a unit was recruited.
     */
    public boolean recruitUnitInEurope(int index) {
        if (!requireOurTurn()
                || !MigrationType.validMigrantIndex(index)) return false;

        final Player player = getMyPlayer();
        if (!player.isColonial()) return false;

        if (!player.checkGold(player.getEuropeanRecruitPrice())) {
            showInformationPanel(null, "info.notEnoughGold");
            return false;
        }

        Unit newUnit = askEmigrate(player.getEurope(),
                MigrationType.migrantIndexToSlot(index));
        if (newUnit != null) {
            changeView(newUnit, false);
            updateGUI(null, false);
        }
        return newUnit != null;
    }

    /**
     * Remove game objects.
     *
     * @param objects A list of {@code FreeColGameObject}s to remove.
     * @param divert An object to divert to when the original disappears.
     */
    public void removeHandler(List<FreeColGameObject> objects,
                              FreeColGameObject divert) {
        final Player player = getMyPlayer();
        boolean visibilityChange = false, updateUnit = false;
        for (FreeColGameObject fcgo : objects) {
            if (divert != null) player.divertModelMessages(fcgo, divert);

            if (fcgo instanceof Settlement) {
                Settlement settlement = (Settlement) fcgo;
                if (settlement.getOwner() != null) {
                    settlement.getOwner().removeSettlement(settlement);
                }
                visibilityChange = true;//-vis(player)

            } else if (fcgo instanceof Unit) {
                // Deselect the object if it is the current active unit.
                Unit u = (Unit) fcgo;
                updateUnit |= u == getGUI().getActiveUnit();

                // Temporary hack until we have real containers.
                if (u.getOwner() != null) u.getOwner().removeUnit(u);
                visibilityChange = true;//-vis(player)
            }

            // Do just the low level dispose that removes
            // reference to this object in the client.  The other
            // updates should have done the rest.
            fcgo.disposeResources();
        }
        if (visibilityChange) player.invalidateCanSeeTiles();//+vis(player)
        if (updateUnit) updateGUI(null, true);
    }

    /**
     * Renames a {@code Nameable}.
     *
     * Apparently this can be done while it is not your turn.
     *
     * Called from RenameAction, TilePopup.
     *
     * @param object The object to rename.
     * @return True if the object was renamed.
     */
    public boolean rename(Nameable object) {
        final Player player = getMyPlayer();
        if (!(object instanceof Ownable)
                || !player.owns((Ownable) object)) return false;

        String name = null;
        if (object instanceof Colony) {
            Colony colony = (Colony) object;
            name = getGUI().getInput(colony.getTile(),
                    StringTemplate.key("renameColony.text"),
                    colony.getName(), "rename", "cancel");
            if (name == null) { // User cancelled
                return false;
            } else if (name.isEmpty()) { // Zero length invalid
                showInformationPanel(null, "info.enterSomeText");
                return false;
            } else if (colony.getName().equals(name)) { // No change
                return false;
            } else if (player.getSettlementByName(name) != null) {
                // Colony name must be unique.
                showInformationPanel((Colony) object, StringTemplate
                        .template("nameColony.notUnique")
                        .addName("%name%", name));
                return false;
            }
        } else if (object instanceof Unit) {
            Unit unit = (Unit) object;
            name = getGUI().getInput(unit.getTile(),
                    StringTemplate.key("renameUnit.text"),
                    unit.getName(), "rename", "cancel");
            if (name == null) return false; // User cancelled
        } else {
            logger.warning("Tried to rename an unsupported Nameable: "
                    + object);
            return false;
        }

        if (askServer().rename((FreeColGameObject) object, name)) {
            updateGUI(null, false);
            return true;
        }
        return false;
    }

    /**
     * Save and quit the game.
     *
     * Called from and SaveAndQuitAction.
     *
     * @return False if the game was not saved, otherwise the game quits.
     */
    public boolean saveAndQuit() {
        if (!saveGame()) return false;
        getFreeColClient().quit();
        return true;
    }

    /**
     * Opens a dialog where the user should specify the filename and
     * saves the game.
     *
     * Called from SaveAction and SaveAndQuitAction.
     *
     * @return True if the game was saved.
     */
    public boolean saveGame() {
        if (!getFreeColClient().canSaveCurrentGame()) return false;

        final Game game = getGame();
        if (game == null) return false; // Keyboard handling can race init
        String fileName = getSaveGameString(game);
        File file = getGUI().showSaveDialog(FreeColDirectories.getSaveDirectory(),
                fileName);
        if (file == null) return false;
        if (!getClientOptions().getBoolean(ClientOptions.CONFIRM_SAVE_OVERWRITE)
                || !file.exists()
                || getGUI().confirm("saveConfirmationDialog.areYouSure.text",
                "ok", "cancel")) {
            FreeColDirectories.setSavegameFile(file.getPath());
            return saveGame(file);
        }
        return false;
    }

    /**
     * Display the results of speaking to a chief.
     *
     * @param unit The {@code Unit} that was speaking.
     * @param is The {@code IndianSettlement} spoken to.
     * @param result The result.
     */
    public void scoutSpeakToChiefHandler(Unit unit, IndianSettlement is,
                                         String result) {
        switch (result) {
            case "":
                break;
            case "die":
                showInformationPanel(is, "scoutSettlement.speakDie");
                break;
            case "expert":
                showInformationPanel(is, StringTemplate
                        .template("scoutSettlement.expertScout")
                        .addNamed("%unit%", unit.getType()));
                break;
            case "tales":
                showInformationPanel(is, "scoutSettlement.speakTales");
                break;
            case "nothing":
                showInformationPanel(is, StringTemplate
                        .template("scoutSettlement.speakNothing")
                        .addStringTemplate("%nation%", unit.getOwner().getNationLabel()));
                break;
            default: // result == amount of gold
                showInformationPanel(is, StringTemplate
                        .template("scoutSettlement.speakBeads")
                        .add("%amount%", result));
                break;
        }
    }

    /**
     * Selects a destination for this unit. Europe and the player's
     * colonies are valid destinations.
     *
     * Called from GotoAction.
     *
     * @param unit The unit for which to select a destination.
     * @return True if the destination change succeeds.
     */
    public boolean selectDestination(Unit unit) {
        if (!requireOurTurn() || unit == null) return false;

        if (!getGUI().confirmClearTradeRoute(unit)) return false;
        Location destination = getGUI().showSelectDestinationDialog(unit);
        if (destination == null) return false;

        UnitWas unitWas = new UnitWas(unit);
        boolean ret = askSetDestination(unit, destination);
        if (ret) {
            if (destination instanceof Europe) {
                if (unit.hasTile()
                        && unit.getTile().isDirectlyHighSeasConnected()) {
                    moveTowardEurope(unit, (Europe) destination);
                } else {
                    moveToDestination(unit, null);
                }
            } else {
                if (unit.isInEurope()) {
                    moveAwayFromEurope(unit, destination);
                } else {
                    moveToDestination(unit, null);
                }
            }
            fireChanges(unitWas);
            updateGUI(null, false);
        }
        return ret;
    }

    /**
     * Sells goods in Europe.
     *
     * Called from EuropePanel.MarketPanel, EuropePanel.unloadAction,
     * unload(), unloadCargo()
     *
     * @param goods The goods to be sold.
     * @return True if the sale succeeds.
     */
    public boolean sellGoods(Goods goods) {
        if (goods == null || !(goods.getLocation() instanceof Unit)
                || !requireOurTurn()) return false;

        final Player player = getMyPlayer();
        Unit carrier = (Unit) goods.getLocation();

        EuropeWas europeWas = new EuropeWas(player.getEurope());
        MarketWas marketWas = new MarketWas(player);

        UnitWas unitWas = new UnitWas(carrier);
        boolean ret = askUnloadGoods(goods.getType(), goods.getAmount(), carrier);
        if (ret) {
            marketWas.add(new AbstractGoods(goods.getType(), goods.getAmount()));
            sound("sound.event.sellCargo");
            fireChanges(europeWas, marketWas, unitWas);
            updateGUI(null, false);
        }
        return ret;
    }

    /**
     * Handle setting the AI state of a player.
     *
     * @param player The {@code Player} to set.
     * @param ai The new AI state.
     */
    public void setAIHandler(Player player, boolean ai) {
        player.setAI(ai);
    }

    /**
     * Changes the current construction project of a {@code Colony}.
     *
     * Called from BuildQueuePanel
     *
     * @param colony The {@code Colony}
     * @param buildQueue List of {@code BuildableType}
     * @return True if the build queue was changed.
     */
    public boolean setBuildQueue(Colony colony,
                                 List<BuildableType> buildQueue) {
        if (colony == null
                || buildQueue == null
                || !requireOurTurn()) return false;

        ColonyWas colonyWas = new ColonyWas(colony);
        boolean ret = askServer().setBuildQueue(colony, buildQueue);
        if (ret) {
            fireChanges(colonyWas);
            updateGUI(null, false);
        }
        return ret;
    }

    /**
     * Set a player to be the new current player.
     *
     * @param player The {@code Player} to be the new current player.
     * @return True if the current player changes.
     */
    private boolean setCurrentPlayer(Player player) {
        if (FreeColDebugger.isInDebugMode(FreeColDebugger.DebugMode.MENUS) && currentPlayerIsMyPlayer()) {
            getFreeColClient().getGUI().invokeNowOrWait(() -> {
                getGUI().closeMenus();
            });
        }

        final Game game = getGame();
        game.setCurrentPlayer(player);

        if (getMyPlayer().equals(player)) {
            moveMode = MoveMode.NEXT_ACTIVE_UNIT;

            FreeColDebugger.finishDebugRun(getFreeColClient(), false);
            if (FreeColDebugger.isInDebugMode(FreeColDebugger.DebugMode.DESYNC)
                    && DebugUtils.checkDesyncAction(getFreeColClient())) {
                FreeCol.fatal(logger, "Exiting on desynchronization");
            }

            // Save the game (if it isn't newly loaded)
            if (getFreeColServer() != null
                    && game.getTurn().getNumber() > 0) autoSaveGame();

            // Get turn report out quickly before more message display occurs.
            player.removeDisplayedModelMessages();
            displayModelMessages(true, true);

            player.invalidateCanSeeTiles();

            // Check for emigration.
            Europe europe = player.getEurope();
            if (player.hasAbility(Ability.SELECT_RECRUIT)) {
                emigration(player, 0, false);
            } else {
                while (player.checkEmigrate()) {
                    askEmigrate(europe,
                            Europe.MigrationType.getUnspecificSlot());
                }
            }

            // Wake up human!
            if (!getFreeColClient().getSinglePlayer()) {
                sound("sound.anthem." + player.getNationId());
            }

            player.resetIterators();
            updateGUI(player.getFallbackTile(), false);
        }
        return true;
    }

    /**
     * Handle a current player setting.
     *
     * @param currentPlayer The new current {@code Player}.
     */
    public void setCurrentPlayerHandler(Player currentPlayer) {
        setCurrentPlayer(currentPlayer); // Seems safe to call directly
    }

    /**
     * This player has died.
     *
     * @return True if the player has risen as the undead.
     */
    private boolean setDead() {
        final FreeColClient fcc = getFreeColClient();
        final Player player = getMyPlayer();
        LogoutReason reason = null;
        if (fcc.getSinglePlayer()) {
            if (player.getPlayerType() == Player.PlayerType.RETIRED) {
                ; // Do nothing, retire routine will quit
            } else {
                if (player.getPlayerType() != Player.PlayerType.UNDEAD
                        && getGUI().confirm("defeatedSinglePlayer.text",
                        "defeatedSinglePlayer.yes", "quit")) {
                    askServer().enterRevengeMode();
                    return true;
                }
                reason = LogoutReason.DEFEATED;
            }
        } else {
            if (!getGUI().confirm("defeated.text", "defeated.yes", "quit")) {
                reason = LogoutReason.DEFEATED;
            }
        }
        FreeColDebugger.finishDebugRun(fcc, true);
        if (reason != null) {
            fcc.getConnectController().requestLogout(reason);
        }
        return false;
    }

    /**
     * Set a player to be dead.
     *
     * @param dead The dead {@code Player}.
     */
    public void setDeadHandler(Player dead) {
        final Player player = getMyPlayer();
        if (player == dead) {
            invokeLater(() -> setDead());
        } else {
            player.setStance(dead, null);
        }
    }

    /**
     * Informs this controller that a game has been newly loaded.
     *
     * Called from ConnectController.startSavedGame
     *
     * No status returned to connect controller.
     */
    public void setGameConnected() {
        final Player player = getMyPlayer();
        if (player != null) {
            player.refilterModelMessages(getClientOptions());
        }
    }

    /**
     * Sets the export settings of the custom house.
     *
     * Called from WarehouseDialog
     *
     * @param colony The colony with the custom house.
     * @param goodsType The goods for which to set the settings.
     * @return True if the levels were set.
     */
    public boolean setGoodsLevels(Colony colony, GoodsType goodsType) {
        if (colony == null || goodsType == null) return false;

        return askServer().setGoodsLevels(colony,
                colony.getExportData(goodsType));
    }

    /**
     * Sets the debug mode to include the extra menu commands.
     *
     * Called from DebugAction
     *
     * @return True, always succeeds.
     */
    public boolean setInDebugMode() {
        FreeColDebugger.enableDebugMode(FreeColDebugger.DebugMode.MENUS);
        getFreeColClient().getConnectController()
                .requestLogout(LogoutReason.RECONNECT);
        return true;
    }

    /**
     * Notify the player that the stance between two players has changed.
     *
     * @param stance The changed {@code Stance}.
     * @param first The first {@code Player}.
     * @param second The second {@code Player}.
     * @return True if the stance change succeeds.
     */
    public boolean setStanceHandler(Stance stance, Player first, Player second) {
        if (stance == null || first == null || second == null) return false;

        final Player player = getMyPlayer();
        Stance old = first.getStance(second);
        try {
            first.setStance(second, stance);
        } catch (IllegalStateException e) {
            logger.log(Level.WARNING, "Illegal stance transition", e);
            return false;
        }
        player.clearNationSummary(second);
        if (player == first && old == Stance.UNCONTACTED) {
            invokeLater(() ->
                    sound("sound.event.meet." + second.getNationId()));
        }
        return true;
    }

    /**
     * Spy on a settlement.
     *
     * @param tile A special copy of the {@code Tile} with the settlement.
     */
    public void spySettlementHandler(Tile tile) {
        final Colony colony = tile.getColony();
        if (colony != null) showColonyPanel(colony, null);
    }

    /**
     * Trains a unit of a specified type in Europe.
     *
     * Called from NewUnitPanel.
     *
     * @param unitType The type of unit to be trained.
     * @return True if a new unit was trained.
     */
    public boolean trainUnitInEurope(UnitType unitType) {
        if (!requireOurTurn() || unitType == null) return false;

        final Player player = getMyPlayer();
        final Europe europe = player.getEurope();
        if (!player.checkGold(europe.getUnitPrice(unitType))) {
            showInformationPanel(null, "info.notEnoughGold");
            return false;
        }

        EuropeWas europeWas = new EuropeWas(europe);
        Unit newUnit = null;
        boolean ret = askServer().trainUnitInEurope(unitType)
                && (newUnit = europeWas.getNewUnit()) != null;
        if (ret) {
            fireChanges(europeWas);
            changeView(newUnit, false);
            updateGUI(null, false);
        }
        return ret;
    }

    /**
     * Unload, including dumping cargo.
     *
     * Called from UnloadAction, UnitLabel
     *
     * @param unit The {@code Unit} that is dumping.
     * @return True if the unit unloaded.
     */
    public boolean unload(Unit unit) {
        if (unit == null || !unit.isCarrier()
                || !requireOurTurn()) return false;

        boolean ret = true;
        Colony colony = unit.getColony();
        if (colony != null) { // In colony, unload units and goods.
            for (Unit u : unit.getUnitList()) {
                if (!leaveShip(u)) ret = false;
            }
            for (Goods goods : unit.getGoodsList()) {
                if (!unloadCargo(goods, false)) ret = false;
            }
        } else if (unit.isInEurope()) { // In Europe, unload non-boycotted goods
            final Player player = getMyPlayer();
            for (Goods goods : unit.getCompactGoodsList()) {
                if (player.canTrade(goods.getType())) {
                    if (!sellGoods(goods)) ret = false;
                }
            }
            if (unit.hasGoodsCargo()) { // Goods left here must be dumped.
                getGUI().showDumpCargoDialog(unit,
                        (List<Goods> goodsList) -> {
                            for (Goods g : goodsList) unloadCargo(g, true);
                        });
                return false;
            }
        } else { // Dump goods, units dislike jumping overboard
            for (Goods goods : unit.getGoodsList()) {
                if (!unloadCargo(goods, false)) ret = false;
            }
        }
        return ret;
    }

    /**
     * Unload cargo.  If the unit carrying the cargo is not in a
     * harbour, or if the given boolean is true, the goods will be
     * dumped.
     *
     * Called from CargoPanel, ColonyPanel, EuropePanel.MarketPanel,
     * GUI.showDumpCargoDialog, QuickActionMenu, unload()
     *
     * @param goods The {@code Goods} to unload.
     * @param dump If true, dump the goods.
     * @return True if the unload succeeds.
     */
    public boolean unloadCargo(Goods goods, boolean dump) {
        if (goods == null || goods.getAmount() <= 0
                || !(goods.getLocation() instanceof Unit)
                || !requireOurTurn()) return false;

        // Find the carrier
        final Unit carrier = (Unit) goods.getLocation();

        // Use Europe-specific routine if needed
        if (carrier.isInEurope()) return sellGoods(goods);

        // Check for a colony
        final Colony colony = carrier.getColony();

        // Unload
        ColonyWas colonyWas = (colony == null) ? null : new ColonyWas(colony);
        UnitWas unitWas = new UnitWas(carrier);
        boolean ret = askUnloadGoods(goods.getType(), goods.getAmount(), carrier);
        if (ret) {
            if (!dump) sound("sound.event.unloadCargo");
            fireChanges(colonyWas, unitWas);
            updateGUI(null, false);
        }
        return ret;
    }

    /**
     * Handle updates.
     *
     * @param objects The {@code FreeColObject}s to update.
     */
    public void updateHandler(List<FreeColObject> objects) {
        final Game game = getGame();
        final Player player = getMyPlayer();
        for (FreeColObject fco : objects) {
            FreeColGameObject fcgo = game.getFreeColGameObject(fco.getId());
            if (fcgo == null) {
                logger.warning("Update of missing FCGO: " + fco.getId());
                continue;
            }
            if (!fcgo.copyIn(fco)) { // Possibly -vis(player)
                logger.warning("Update copy-in failed: " + fco.getId());
                continue;
            } else if (fco instanceof Tile) {
                invokeLater(() -> getGUI().refreshTile((Tile) fco));
            }
        }
        player.invalidateCanSeeTiles(); //+vis(player)
    }

    /**
     * Updates a trade route.
     *
     * Called from TradeRoutePanel(), TradeRoutePanel.newRoute
     *
     * @param route The trade route to update.
     * @return True if the trade route was updated.
     */
    public boolean updateTradeRoute(TradeRoute route) {
        if (route == null) return false;

        return askServer().updateTradeRoute(route);
    }

    /**
     * The player has won!
     *
     * @param quit If true, leave this game and start a new one.
     * @return True.
     */
    private boolean victory(Boolean quit) {
        if (quit) {
            invokeLater(() ->
                    getFreeColClient().getConnectController().newGame());
        } else {
            askServer().continuePlaying();
        }
        return true;
    }

    /**
     * Tell a unit to wait.
     *
     * Called from WaitAction.
     *
     * @return True, this can not fail.
     */
    public boolean waitUnit() {
        if (!requireOurTurn()) return false;

        updateGUI(null, true);
        return true;
    }

    /**
     * Moves a {@code Unit} to a {@code WorkLocation}.
     *
     * Called from ColonyPanel.tryWork, UnitLabel
     *
     * @param unit The {@code Unit}.
     * @param workLocation The new {@code WorkLocation}.
     * @return True if the unit is now working at the new work location.
     */
    public boolean work(Unit unit, WorkLocation workLocation) {
        if (unit == null
                || workLocation == null
                || !requireOurTurn()) return false;

        StringTemplate template;
        if (unit.getStudent() != null
                && !getGUI().confirmAbandonEducation(unit, false)) return false;

        Colony colony = workLocation.getColony();
        Tile tile = workLocation.getWorkTile();
        if (tile != null) {
            if (tile.hasLostCityRumour()) {
                showInformationPanel(null, "tileHasRumour");
                return false;
            }
            if (!unit.getOwner().owns(tile)) {
                if (!claimTile(tile, colony)) return false;
            }
        }

        // Try to change the work location.
        ColonyWas colonyWas = new ColonyWas(colony);
        UnitWas unitWas = new UnitWas(unit);
        boolean ret = askServer().work(unit, workLocation)
                && unit.getLocation() == workLocation;
        if (ret) {
            fireChanges(colonyWas, unitWas);
            updateGUI(null, false);
        }
        return ret;
    }
}<|MERGE_RESOLUTION|>--- conflicted
+++ resolved
@@ -117,6 +117,7 @@
 import net.sf.freecol.common.model.Region;
 import net.sf.freecol.common.model.Role;
 import net.sf.freecol.common.model.Settlement;
+import net.sf.freecol.common.model.SimpleCombatModel;
 import net.sf.freecol.common.model.Stance;
 import net.sf.freecol.common.model.StringTemplate;
 import net.sf.freecol.common.model.Tile;
@@ -669,12 +670,7 @@
      */
     private boolean askClearGotoOrders(Unit unit) {
         if (!askAssignTradeRoute(unit, null)
-<<<<<<< HEAD
                 || !askSetDestination(unit, null)) return false;
-=======
-
-                     || !askSetDestination(unit, null)) return false;
->>>>>>> 86a04245
 
         getGUI().clearGotoPath();
         return true;
@@ -5395,4 +5391,14 @@
         }
         return ret;
     }
+
+    /**
+     *
+     * Exclusively used for testing.
+     * Changes the odds for capturing the enemy ship.*
+     * @param odd to update.
+     */
+    public void changeCaptureShipOdds(double odd) {
+        SimpleCombatModel.setCaptureShipOdds(odd);
+    }
 }