--- conflicted
+++ resolved
@@ -2643,7 +2643,6 @@
                         csSinkShipBombard(attackerSettlement, defenderUnit, cs);
                         defenderTileDirty = true;
                     }
-<<<<<<< HEAD
                     break;
                 case SLAUGHTER_UNIT:
                     ok = isAttack && result != CombatEffectType.NO_RESULT;
@@ -2661,12 +2660,6 @@
                         }
                     }
                     break;
-                default:
-                    ok = false;
-                    break;
-=======
-                }
-                break;
                 case ATTACKER_NO_AMMO:
                     ok = isAttack && result != CombatEffectType.NO_RESULT;
                     if (ok) {
@@ -2697,7 +2690,6 @@
             default:
                 ok = false;
                 break;
->>>>>>> 86a04245
             }
             if (!ok) {
                 throw new IllegalStateException("Attack (result=" + result
@@ -3035,9 +3027,6 @@
         Role newRole = winner.canCaptureEquipment(role);
         if (newRole != null) {
             List<AbstractGoods> newGoods
-<<<<<<< HEAD
-                    = winner.getGoodsDifference(newRole, 1);
-=======
                 = winner.getGoodsDifference(newRole, 1);
 
             for (AbstractGoods ag : newGoods) {
@@ -3047,7 +3036,6 @@
                 }
             }
 
->>>>>>> 86a04245
             GoodsType goodsType = newGoods.get(0).getType(); // FIXME: generalize
             winner.changeRole(newRole, 1);
 
